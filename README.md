--- conflicted
+++ resolved
@@ -4,14 +4,12 @@
 
 Verification framework for a subset of the [Scala](http://scala-lang.org) programming language. See the [tutorial](https://epfl-lara.github.io/asplos2022tutorial/).
 
-<<<<<<< HEAD
 Please note that this repository uses `git submodules`, so you need to either:
 
 - clone it with the `--recursive` option, or
 - run `$ git submodule update --init --recursive` after cloning.
-=======
+
 Please note that Stainless does not support Scala 2 frontend anymore but only Scala 3.3. The latest release that does support Scala 2.13 frontend is the [v0.9.8.7](https://github.com/epfl-lara/stainless/releases/tag/v0.9.8.7).
->>>>>>> 924f9873
 
 ## Quick start
 
