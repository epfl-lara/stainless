--- conflicted
+++ resolved
@@ -54,10 +54,7 @@
     genc.optIncludes -> Description(General, "Add includes in GenC output"),
     optWatch -> Description(General, "Re-run stainless upon file changes"),
     optCompact -> Description(General, "Print only invalid elements of summaries"),
-<<<<<<< HEAD
     optInteractive -> Description(General, "Whether to run in interactive query mode"),
-=======
->>>>>>> f1f336e4
     frontend.optPersistentCache -> Description(General, "Enable caching of program extraction & analysis"),
     frontend.optBatchedProgram -> Description(General, "Process the whole program together, skip dependency analysis"),
     frontend.optKeep -> Description(General, "Keep library objects marked by @keepFor(g) for some g in g1,g2,... (implies --batched)"),
@@ -127,19 +124,12 @@
     Configuration.get(options, self.options.keys.toSeq)
   }
 
-<<<<<<< HEAD
   def getContextWithReporter(ctx: inox.Context): inox.Context = {
     if (ctx.options.findOptionOrDefault(optInteractive)) {
       val logFile = new File("stainless.log")
       val reporter = new stainless.FilePlainTextReporter(logFile, ctx.reporter.debugSections)
       Context.withReporter(reporter)(ctx)
     } else if (ctx.options.findOptionOrDefault(inox.optNoColors)) {
-=======
-  def getConfigContext(options: inox.Options)(implicit initReporter: inox.Reporter): inox.Context = {
-    val ctx = super.processOptions(Seq.empty, getConfigOptions(options))
-
-    if (ctx.options.findOptionOrDefault(inox.optNoColors)) {
->>>>>>> f1f336e4
       val reporter = new stainless.PlainTextReporter(ctx.reporter.debugSections)
       Context.withReporter(reporter)(ctx)
     } else {
@@ -165,15 +155,7 @@
       .toSeq
 
     val ctx = super.processOptions(files, options)
-<<<<<<< HEAD
     getContextWithReporter(ctx)
-=======
-
-    if (ctx.options.findOptionOrDefault(inox.optNoColors)) {
-      val reporter = new stainless.PlainTextReporter(ctx.reporter.debugSections)
-      Context.withReporter(reporter)(ctx)
-    } else ctx
->>>>>>> f1f336e4
   }
 
   def main(args: Array[String]): Unit = {
@@ -226,17 +208,6 @@
         baseRunCycle()
       } catch {
         case e @ extraction.MalformedStainlessCode(tree, msg) =>
-<<<<<<< HEAD
-          reporter.debug(e)(frontend.DebugSectionStack)
-          ctx.reporter.error(tree.getPos, msg)
-          reporter.error("There was an error during the watch cycle")
-          reporter.reset()
-          compiler = newCompiler()
-        case e: Throwable =>
-          reporter.debug(e)(frontend.DebugSectionStack)
-          reporter.error("There was an error during the watch cycle")
-          compiler = newCompiler()
-=======
           reporter.debug(e)(frontend.DebugSectionStack)
           ctx.reporter.error(tree.getPos, msg)
         case e @ inox.FatalError(msg) =>
@@ -247,9 +218,7 @@
           reporter.debug(e)(frontend.DebugSectionStack)
           reporter.error(e.getMessage)
       } finally {
-        reporter.reset()
-        compiler = newCompiler()
->>>>>>> f1f336e4
+          compiler = newCompiler()
       }
 
         if (isWatchModeOn(ctx)) {
