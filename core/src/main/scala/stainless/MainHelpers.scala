/* Copyright 2009-2021 EPFL, Lausanne */

package stainless

import utils.JsonUtils
import java.io.File

import io.circe.Json

object MainHelpers {

  /** See [[frontend.allComponents]]. */
  val components: Seq[Component] = frontend.allComponents
}

trait MainHelpers extends inox.MainHelpers { self =>

  final object optVersion extends inox.FlagOptionDef("version", false)

  case object Pipelines extends Category
  case object Verification extends Category
  case object Termination extends Category

  override protected def getOptions: Map[inox.OptionDef[_], Description] = super.getOptions - inox.solvers.optAssumeChecked ++ Map(
    optVersion -> Description(General, "Display the version number"),
    optConfigFile -> Description(General, "Path to configuration file, set to false to disable (default: stainless.conf or .stainless.conf)"),
    optFunctions -> Description(General, "Only consider functions f1,f2,..."),
    optCompareFuns -> Description(General, "Only consider functions f1,f2,... for equivalence checking"),
    optModels -> Description(General, "Consider functions f1, f2, ... as model functions for equivalence checking"),
    extraction.utils.optDebugObjects -> Description(General, "Only print debug output for functions/adts named o1,o2,..."),
    extraction.utils.optDebugPhases -> Description(General, {
      "Only print debug output for phases p1,p2,...\nAvailable: " +
      extraction.phases.map { case (name, desc) => f"\n  $name%-26s : $desc" }.mkString("")
    }),
    evaluators.optCodeGen -> Description(Evaluators, "Use code generating evaluator"),
    codegen.optInstrumentFields -> Description(Evaluators, "Instrument ADT field access during code generation"),
    codegen.optSmallArrays -> Description(Evaluators, "Assume all arrays fit into memory during code generation"),
    verification.optFailEarly -> Description(Verification, "Halt verification as soon as a check fails (invalid or unknown)"),
    verification.optFailInvalid -> Description(Verification, "Halt verification as soon as a check is invalid"),
    verification.optVCCache -> Description(Verification, "Enable caching of verification conditions"),
    verification.optCoq -> Description(Verification, "Transform the program into a Coq program, and let Coq generate subgoals automatically"),
    verification.optAdmitAll -> Description(Verification, "Admit all obligations when translated into a coq program"),
    verification.optStrictArithmetic -> Description(Verification,
      s"Check arithmetic operations for unintended behavior and overflows (default: true)"),
    verification.optTypeChecker -> Description(Verification, "Use the type-checking rules from the calculus to generate verification conditions"),
    verification.optAdmitVCs -> Description(Verification, "Admit all verification conditions"),
    termination.optCheckMeasures -> Description(Termination, "Check that measures are valid (both inferred and user-defined)"),
    termination.optInferMeasures -> Description(Termination, "Automatically infer measures for recursive functions"),
    inox.optTimeout -> Description(General, "Set a timeout n (in sec) such that\n" +
      "  - verification: each proof attempt takes at most n seconds\n" +
      "  - termination: each solver call takes at most n / 100 seconds"),
    optJson -> Description(General, "Output verification and termination reports to a JSON file"),
    genc.optOutputFile -> Description(General, "File name for GenC output"),
    optWatch -> Description(General, "Re-run stainless upon file changes"),
    optCompact -> Description(General, "Print only invalid elements of summaries"),
<<<<<<< HEAD
    optInteractive -> Description(General, "Whether to run in interactive query mode"),
=======
>>>>>>> 8fa04b5b
    frontend.optPersistentCache -> Description(General, "Enable caching of program extraction & analysis"),
    frontend.optBatchedProgram -> Description(General, "Process the whole program together, skip dependency analysis"),
    frontend.optKeep -> Description(General, "Keep library objects marked by @keepFor(g) for some g in g1,g2,... (implies --batched)"),
    frontend.optExtraDeps -> Description(General, "Fetch the specified extra source dependencies and add their source files to the session"),
    frontend.optExtraResolvers -> Description(General, "Extra resolvers to use to fetch extra source dependencies"),
    utils.Caches.optCacheDir -> Description(General, "Specify the directory in which cache files should be stored")
  ) ++ MainHelpers.components.map { component =>
    val option = inox.FlagOptionDef(component.name, default = false)
    option -> Description(Pipelines, component.description)
  }

  override protected def getCategories: Seq[Category] = Pipelines +: super.getCategories.filterNot(_ == Pipelines)

  override protected def getDebugSections: Set[inox.DebugSection] = super.getDebugSections ++ Set(
    evaluators.DebugSectionEvaluator,
    verification.DebugSectionVerification,
    verification.DebugSectionFullVC,
    verification.DebugSectionCacheHit,
    verification.DebugSectionCacheMiss,
    verification.DebugSectionCoq,
    verification.DebugSectionPartialEval,
    verification.DebugSectionTypeChecker,
    verification.DebugSectionTypeCheckerVCs,
    verification.DebugSectionDerivation,
    termination.DebugSectionTermination,
    termination.DebugSectionMeasureInference,
    extraction.inlining.DebugSectionFunctionSpecialization,
    extraction.utils.DebugSectionTrees,
    extraction.utils.DebugSectionPositions,
    frontend.DebugSectionExtraction,
    frontend.DebugSectionFrontend,
    frontend.DebugSectionStack,
    frontend.DebugSectionRecovery,
    frontend.DebugSectionExtraDeps,
    genc.DebugSectionGenC,
  )

  override protected def displayVersion(reporter: inox.Reporter): Unit = {
    reporter.title("Stainless verification tool (https://github.com/epfl-lara/stainless)")
    reporter.info(s"Version: ${BuildInfo.version}")
    reporter.info(s"Built at: ${BuildInfo.builtAtString}")
    reporter.info(s"Bundled Scala compiler version: ${BuildInfo.scalaVersion}")
  }

  override protected def getName: String = "stainless"

  override protected def displayUsage(reporter: inox.Reporter) = {
    reporter.info("Usage: " +
      Console.BOLD + getName + Console.RESET +
      " [" + Console.UNDERLINED + "OPTION" + Console.RESET + "]... " +
      Console.UNDERLINED + "FILE(S)" + Console.RESET + "..."
    )
  }

  /* NOTE: Should be implemented by a generated Main class in each compiler-specific project: */
  val factory: frontend.FrontendFactory

  final lazy val libraryFiles = factory.libraryFiles

  // TODO add (optional) customisation points for CallBacks to access intermediate reports(?)

  override
  protected def newReporter(debugSections: Set[inox.DebugSection]): inox.Reporter =
    new stainless.DefaultReporter(debugSections)

  def getConfigOptions(options: inox.Options)(implicit initReporter: inox.Reporter): Seq[inox.OptionValue[_]] = {
    Configuration.get(options, self.options.keys.toSeq)
  }

<<<<<<< HEAD
  def getContextWithReporter(ctx: inox.Context): inox.Context = {
    if (ctx.options.findOptionOrDefault(optInteractive)) {
      val logFile = new File("stainless.log")
      val reporter = new stainless.FilePlainTextReporter(logFile, ctx.reporter.debugSections)
      Context.withReporter(reporter)(ctx)
    } else if (ctx.options.findOptionOrDefault(inox.optNoColors)) {
=======
  def getConfigContext(options: inox.Options)(implicit initReporter: inox.Reporter): inox.Context = {
    val ctx = super.processOptions(Seq.empty, getConfigOptions(options))

    if (ctx.options.findOptionOrDefault(inox.optNoColors)) {
>>>>>>> 8fa04b5b
      val reporter = new stainless.PlainTextReporter(ctx.reporter.debugSections)
      Context.withReporter(reporter)(ctx)
    } else {
      ctx
    }
  }

  def getConfigContext(options: inox.Options)(implicit initReporter: inox.Reporter): inox.Context = {
    val ctx = super.processOptions(Seq.empty, getConfigOptions(options))
    getContextWithReporter(ctx)
  }

  override
  protected def processOptions(files: Seq[File], cmdOptions: Seq[inox.OptionValue[_]])
                              (implicit initReporter: inox.Reporter): inox.Context = {
    val configOptions = getConfigOptions(inox.Options(cmdOptions))

    // Override config options with command-line options
    val options = (cmdOptions ++ configOptions)
      .groupBy(_.optionDef.name)
      .mapValues(_.head)
      .values
      .toSeq

    val ctx = super.processOptions(files, options)
<<<<<<< HEAD
    getContextWithReporter(ctx)
=======

    if (ctx.options.findOptionOrDefault(inox.optNoColors)) {
      val reporter = new stainless.PlainTextReporter(ctx.reporter.debugSections)
      Context.withReporter(reporter)(ctx)
    } else ctx
>>>>>>> 8fa04b5b
  }

  def main(args: Array[String]): Unit = {
    implicit val ctx: inox.Context = try {
      setup(args)
    } catch {
      case e: Throwable =>
        topLevelErrorHandler(e)(Context.empty)
    }

    try {

      if (ctx.options.findOptionOrDefault(optVersion)) {
        displayVersion(ctx.reporter)
        System.exit(0)
      }

      import ctx.{ reporter, timers }

      if (extraction.trace.Trace.optionsError) {
        reporter.fatalError(s"Equivalence checking for --comparefuns and --models only works in batched mode.")
      }

      if (!useParallelism) {
        reporter.warning(s"Parallelism is disabled.")
      }

      val success = if (isInteractiveModeOn(ctx)) {
        val interactive = new frontend.InteractiveRunner(ctx, factory)
        interactive.run()
        true

      } else {
        val compilerArgs = args.toList filterNot { _.startsWith("--") }
        def newCompiler() = frontend.build(ctx, compilerArgs, factory)
        var compiler = newCompiler()

      // For each cycle, passively wait until the compiler has finished
      // & print summary of reports for each component
      def baseRunCycle(): Unit = timers.cycle.run {
        // reset the global VC counters for displaying progress
        verification.VerificationChecker.reset()
        compiler.run()
        compiler.join()

          compiler.getReport foreach { _.emit(ctx) }
        }

      def watchRunCycle() = try {
        baseRunCycle()
      } catch {
        case e @ extraction.MalformedStainlessCode(tree, msg) =>
<<<<<<< HEAD
=======
          reporter.debug(e)(frontend.DebugSectionStack)
          ctx.reporter.error(tree.getPos, msg)
          reporter.error("There was an error during the watch cycle")
          reporter.reset()
          compiler = newCompiler()
        case e: Throwable =>
>>>>>>> 8fa04b5b
          reporter.debug(e)(frontend.DebugSectionStack)
          ctx.reporter.error(tree.getPos, msg)
          reporter.error("There was an error during the watch cycle")
          reporter.reset()
          compiler = newCompiler()
        case e: Throwable =>
          reporter.debug(e)(frontend.DebugSectionStack)
          reporter.error("There was an error during the watch cycle")
          compiler = newCompiler()
      }

        if (isWatchModeOn(ctx)) {
          val files: Set[File] = compiler.sources.toSet map {
            file: String => new File(file).getAbsoluteFile
          }
          val watcher = new utils.FileWatcher(ctx, files, action = () => watchRunCycle())

          watchRunCycle() // first run
          watcher.run()   // subsequent runs on changes
        } else {
          baseRunCycle()
        }

        // Export final results to JSON if asked to.
        ctx.options.findOption(optJson) foreach { file =>
          val output = if (file.isEmpty) optJson.default else file
          reporter.info(s"Printing JSON summary to $output")
          exportJson(compiler.getReport, output)
        }
        compiler.getReport.exists(_.isSuccess)
      }

      val asciiOnly = ctx.options.findOptionOrDefault(inox.optNoColors)
      reporter.whenDebug(inox.utils.DebugSectionTimers) { debug =>
        timers.outputTable(debug, asciiOnly)
      }

      // Shutdown the pool for a clean exit.
      reporter.info("Shutting down executor service.")
      stainless.shutdown()

      System.exit(if (success) 0 else 1)
    } catch {
      case e: Throwable => topLevelErrorHandler(e)
    }
  }

  /** Exports the reports to the given file in JSON format. */
  private def exportJson(report: Option[AbstractReport[_]], file: String): Unit = {
    val json = Json.fromFields(report map { r => (r.name -> r.emitJson) })
    JsonUtils.writeFile(new File(file), json)
  }
}
<|MERGE_RESOLUTION|>--- conflicted
+++ resolved
@@ -53,10 +53,7 @@
     genc.optOutputFile -> Description(General, "File name for GenC output"),
     optWatch -> Description(General, "Re-run stainless upon file changes"),
     optCompact -> Description(General, "Print only invalid elements of summaries"),
-<<<<<<< HEAD
     optInteractive -> Description(General, "Whether to run in interactive query mode"),
-=======
->>>>>>> 8fa04b5b
     frontend.optPersistentCache -> Description(General, "Enable caching of program extraction & analysis"),
     frontend.optBatchedProgram -> Description(General, "Process the whole program together, skip dependency analysis"),
     frontend.optKeep -> Description(General, "Keep library objects marked by @keepFor(g) for some g in g1,g2,... (implies --batched)"),
@@ -126,19 +123,12 @@
     Configuration.get(options, self.options.keys.toSeq)
   }
 
-<<<<<<< HEAD
   def getContextWithReporter(ctx: inox.Context): inox.Context = {
     if (ctx.options.findOptionOrDefault(optInteractive)) {
       val logFile = new File("stainless.log")
       val reporter = new stainless.FilePlainTextReporter(logFile, ctx.reporter.debugSections)
       Context.withReporter(reporter)(ctx)
     } else if (ctx.options.findOptionOrDefault(inox.optNoColors)) {
-=======
-  def getConfigContext(options: inox.Options)(implicit initReporter: inox.Reporter): inox.Context = {
-    val ctx = super.processOptions(Seq.empty, getConfigOptions(options))
-
-    if (ctx.options.findOptionOrDefault(inox.optNoColors)) {
->>>>>>> 8fa04b5b
       val reporter = new stainless.PlainTextReporter(ctx.reporter.debugSections)
       Context.withReporter(reporter)(ctx)
     } else {
@@ -164,15 +154,7 @@
       .toSeq
 
     val ctx = super.processOptions(files, options)
-<<<<<<< HEAD
     getContextWithReporter(ctx)
-=======
-
-    if (ctx.options.findOptionOrDefault(inox.optNoColors)) {
-      val reporter = new stainless.PlainTextReporter(ctx.reporter.debugSections)
-      Context.withReporter(reporter)(ctx)
-    } else ctx
->>>>>>> 8fa04b5b
   }
 
   def main(args: Array[String]): Unit = {
@@ -225,15 +207,6 @@
         baseRunCycle()
       } catch {
         case e @ extraction.MalformedStainlessCode(tree, msg) =>
-<<<<<<< HEAD
-=======
-          reporter.debug(e)(frontend.DebugSectionStack)
-          ctx.reporter.error(tree.getPos, msg)
-          reporter.error("There was an error during the watch cycle")
-          reporter.reset()
-          compiler = newCompiler()
-        case e: Throwable =>
->>>>>>> 8fa04b5b
           reporter.debug(e)(frontend.DebugSectionStack)
           ctx.reporter.error(tree.getPos, msg)
           reporter.error("There was an error during the watch cycle")
