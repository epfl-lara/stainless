--- conflicted
+++ resolved
@@ -54,11 +54,8 @@
     verification.DebugSectionVerification,
     verification.DebugSectionCacheHit,
     verification.DebugSectionCacheMiss,
-<<<<<<< HEAD
     verification.DebugSectionCoq,
-=======
     verification.DebugSectionPartialEval,
->>>>>>> cff84c6b
     termination.DebugSectionTermination,
     DebugSectionExtraction,
     frontend.DebugSectionFrontend,
