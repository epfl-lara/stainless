/* Copyright 2009-2018 EPFL, Lausanne */

package stainless

import utils.JsonUtils
import java.io.File

import io.circe.Json

object MainHelpers {

  /** See [[frontend.allComponents]]. */
  val components: Seq[Component] = frontend.allComponents
}

trait MainHelpers extends inox.MainHelpers { self =>

  final object optVersion extends inox.FlagOptionDef("version", false)

  case object Pipelines extends Category
  case object Verification extends Category
  case object Termination extends Category

  override protected def getOptions: Map[inox.OptionDef[_], Description] = super.getOptions - inox.solvers.optAssumeChecked ++ Map(
    optVersion -> Description(General, "Display the version number"),
    optConfigFile -> Description(General, "Path to configuration file, set to false to disable (default: stainless.conf or .stainless.conf)"),
    optFunctions -> Description(General, "Only consider functions f1,f2,..."),
    extraction.utils.optDebugObjects -> Description(General, "Only print debug output for functions/adts named o1,o2,..."),
    extraction.utils.optDebugPhases -> Description(General, {
      "Only print debug output for phases p1,p2,...\nAvailable: " +
      extraction.phases.map { case (name, desc) => f"\n  $name%-26s : $desc" }.mkString("")
    }),
    evaluators.optCodeGen -> Description(Evaluators, "Use code generating evaluator"),
    codegen.optInstrumentFields -> Description(Evaluators, "Instrument ADT field access during code generation"),
    codegen.optSmallArrays -> Description(Evaluators, "Assume all arrays fit into memory during code generation"),
    verification.optFailEarly -> Description(Verification, "Halt verification as soon as a check fails (invalid or unknown)"),
    verification.optFailInvalid -> Description(Verification, "Halt verification as soon as a check is invalid"),
    verification.optVCCache -> Description(Verification, "Enable caching of verification conditions"),
<<<<<<< HEAD
    verification.optStrictArithmetic -> Description(Verification, "Check arithmetic operations for unintended behaviour and overflows"),
    verification.optCoq -> Description(Verification, "Transform the program into a Coq program, and let Coq generate subgoals automatically"),
    verification.optAdmitAll -> Description(Verification, "Admit all obligations when translated into a coq program"),
=======
    verification.optStrictArithmetic -> Description(Verification,
      s"Check arithmetic operations for unintended behaviour and overflows (default: true)"),
    verification.optTypeChecker -> Description(Verification, "Use the type-checking rules from the calculus to generate verification conditions"),
>>>>>>> 7dae19b8
    inox.optTimeout -> Description(General, "Set a timeout n (in sec) such that\n" +
      "  - verification: each proof attempt takes at most n seconds\n" +
      "  - termination: each solver call takes at most n / 100 seconds"),
    termination.optIgnorePosts -> Description(Termination, "Ignore existing postconditions during strengthening"),
    optJson -> Description(General, "Output verification and termination reports to a JSON file"),
    optWatch -> Description(General, "Re-run stainless upon file changes"),
    optCompact -> Description(General, "Print only invalid elements of summaries"),
    optNoColors -> Description(General, "Disable colored output"),
    frontend.optPersistentCache -> Description(General, "Enable caching of program extraction & analysis"),
    frontend.optBatchedProgram -> Description(General, "Process the whole program together, skip dependency analysis"),
    frontend.optKeep -> Description(General, "Keep library objects marked by @keep(g) for some g in g1,g2,... (implies --batched)"),
    utils.Caches.optCacheDir -> Description(General, "Specify the directory in which cache files should be stored")
  ) ++ MainHelpers.components.map { component =>
    val option = inox.FlagOptionDef(component.name, default = false)
    option -> Description(Pipelines, component.description)
  }

  override protected def getCategories: Seq[Category] = Pipelines +: super.getCategories.filterNot(_ == Pipelines)

  override protected def getDebugSections: Set[inox.DebugSection] = super.getDebugSections ++ Set(
    evaluators.DebugSectionEvaluator,
    verification.DebugSectionVerification,
    verification.DebugSectionFullVC,
    verification.DebugSectionCacheHit,
    verification.DebugSectionCacheMiss,
    verification.DebugSectionCoq,
    verification.DebugSectionPartialEval,
    verification.DebugSectionTypeChecker,
    verification.DebugSectionTypeCheckerVCs,
    verification.DebugSectionDerivation,
    termination.DebugSectionTermination,
    extraction.utils.DebugSectionTrees,
    extraction.utils.DebugSectionPositions,
    frontend.DebugSectionExtraction,
    frontend.DebugSectionFrontend,
    frontend.DebugSectionRecovery,
  )

  override protected def displayVersion(reporter: inox.Reporter): Unit = {
    reporter.title("Stainless verification tool (https://github.com/epfl-lara/stainless)")
    reporter.info(s"Version: ${BuildInfo.version}")
    reporter.info(s"Built at: ${BuildInfo.builtAtString}")
    reporter.info(s"Bundled Scala compiler version: ${BuildInfo.scalaVersion}")
  }

  override protected def getName: String = "stainless"

  override protected def displayUsage(reporter: inox.Reporter) = {
    reporter.info("Usage: " +
      Console.BOLD + getName + Console.RESET +
      " [" + Console.UNDERLINED + "OPTION" + Console.RESET + "]... " +
      Console.UNDERLINED + "FILE(S)" + Console.RESET + "..."
    )
  }

  /* NOTE: Should be implemented by a generated Main class in each compiler-specific project: */
  val factory: frontend.FrontendFactory

  final lazy val libraryFiles = factory.libraryFiles

  // TODO add (optional) customisation points for CallBacks to access intermediate reports(?)

  override
  protected def newReporter(debugSections: Set[inox.DebugSection]): inox.Reporter =
    new stainless.DefaultReporter(debugSections)

  def getConfigOptions(configFile: OptionOrDefault[File])(implicit initReporter: inox.Reporter): Seq[inox.OptionValue[_]] = {
    val optKeys = self.options.keys.toSeq
    configFile match {
      case OptionOrDefault.Some(file) => Configuration.parse(file, optKeys)
      case OptionOrDefault.Default    => Configuration.parseDefault(optKeys)
      case OptionOrDefault.None       => Configuration.empty
    }
  }

  def getConfigContext(configFile: OptionOrDefault[File])(implicit initReporter: inox.Reporter): inox.Context = {
    val ctx = super.processOptions(Seq.empty, getConfigOptions(configFile))

    if (ctx.options.findOptionOrDefault(optNoColors)) {
      val reporter = new stainless.PlainTextReporter(ctx.reporter.debugSections)
      Context.withReporter(reporter)(ctx)
    } else ctx
  }

  override
  protected def processOptions(files: Seq[File], cmdOptions: Seq[inox.OptionValue[_]])
                              (implicit initReporter: inox.Reporter): inox.Context = {

    val configFile = inox.Options(cmdOptions).findOptionOrDefault(optConfigFile)
    val configOptions = getConfigOptions(configFile)

    // Override config options with command-line options
    val options = (cmdOptions ++ configOptions)
      .groupBy(_.optionDef.name)
      .mapValues(_.head)
      .values
      .toSeq

    val ctx = super.processOptions(files, options)

    if (ctx.options.findOptionOrDefault(optNoColors)) {
      val reporter = new stainless.PlainTextReporter(ctx.reporter.debugSections)
      Context.withReporter(reporter)(ctx)
    } else ctx
  }

  def main(args: Array[String]): Unit = try {
    val ctx = setup(args)

    if (ctx.options.findOptionOrDefault(optVersion)) {
      displayVersion(ctx.reporter)
      System.exit(0)
    }

    import ctx.{ reporter, timers }

    if (!useParallelism) {
      reporter.warning(s"Parallelism is disabled.")
    }

    val compilerArgs = args.toList filterNot { _.startsWith("--") }
    def newCompiler() = frontend.build(ctx, compilerArgs, factory)
    var compiler = newCompiler()

    // For each cycle, passively wait until the compiler has finished
    // & print summary of reports for each component
    def baseRunCycle(): Unit = timers.cycle.run {
      compiler.run()
      compiler.join()

      compiler.getReport foreach { _.emit(ctx) }
    }

    def watchRunCycle() = try {
      baseRunCycle()
    } catch {
      case e: Throwable =>
        reporter.debug(e)(frontend.DebugSectionFrontend)
        reporter.error(e.getMessage)
        compiler = newCompiler()
    }

    def regularRunCycle() = try {
      baseRunCycle()
    } catch {
      case e: inox.FatalError => throw e
      case e: Throwable => reporter.internalError(e)
    }

    val watchMode = isWatchModeOn(ctx)
    if (watchMode) {
      val files: Set[File] = compiler.sources.toSet map {
        file: String => new File(file).getAbsoluteFile
      }
      val watcher = new utils.FileWatcher(ctx, files, action = () => watchRunCycle())

      watchRunCycle() // first run
      watcher.run()   // subsequent runs on changes
    } else {
      regularRunCycle()
    }

    // Export final results to JSON if asked to.
    ctx.options.findOption(optJson) foreach { file =>
      val output = if (file.isEmpty) optJson.default else file
      reporter.info(s"Printing JSON summary to $output")
      exportJson(compiler.getReport, output)
    }

    reporter.whenDebug(inox.utils.DebugSectionTimers) { debug =>
      timers.outputTable(debug)
    }

    // Shutdown the pool for a clean exit.
    reporter.info("Shutting down executor service.")
    stainless.shutdown()

    val success = compiler.getReport.exists(_.isSuccess)
    System.exit(if (success) 0 else 1)
  } catch {
    case _: inox.FatalError => System.exit(2)
  }

  /** Exports the reports to the given file in JSON format. */
  private def exportJson(report: Option[AbstractReport[_]], file: String): Unit = {
    val json = Json.fromFields(report map { r => (r.name -> r.emitJson) })
    JsonUtils.writeFile(new File(file), json)
  }
}
<|MERGE_RESOLUTION|>--- conflicted
+++ resolved
@@ -36,15 +36,11 @@
     verification.optFailEarly -> Description(Verification, "Halt verification as soon as a check fails (invalid or unknown)"),
     verification.optFailInvalid -> Description(Verification, "Halt verification as soon as a check is invalid"),
     verification.optVCCache -> Description(Verification, "Enable caching of verification conditions"),
-<<<<<<< HEAD
-    verification.optStrictArithmetic -> Description(Verification, "Check arithmetic operations for unintended behaviour and overflows"),
     verification.optCoq -> Description(Verification, "Transform the program into a Coq program, and let Coq generate subgoals automatically"),
     verification.optAdmitAll -> Description(Verification, "Admit all obligations when translated into a coq program"),
-=======
     verification.optStrictArithmetic -> Description(Verification,
-      s"Check arithmetic operations for unintended behaviour and overflows (default: true)"),
+      s"Check arithmetic operations for unintended behavior and overflows (default: true)"),
     verification.optTypeChecker -> Description(Verification, "Use the type-checking rules from the calculus to generate verification conditions"),
->>>>>>> 7dae19b8
     inox.optTimeout -> Description(General, "Set a timeout n (in sec) such that\n" +
       "  - verification: each proof attempt takes at most n seconds\n" +
       "  - termination: each solver call takes at most n / 100 seconds"),
