/* Copyright 2009-2021 EPFL, Lausanne */

package stainless

import utils.{CheckFilter, DefinitionIdFinder, DependenciesFinder}
import extraction.xlang.{trees => xt}
import io.circe._

import scala.concurrent.Future
import scala.language.existentials

trait Component { self =>
  val name: String
  val description: String

  type Report <: AbstractReport[Report]
  type Analysis <: AbstractAnalysis { type Report = self.Report }

  val lowering: inox.transformers.SymbolTransformer {
    val s: extraction.trees.type
    val t: extraction.trees.type
  }

  def run(pipeline: extraction.StainlessPipeline)(implicit context: inox.Context): ComponentRun { val component: self.type }
}

object optFunctions extends inox.OptionDef[Seq[String]] {
  val name = "functions"
  val default = Seq[String]()
  val parser = inox.OptionParsers.seqParser(inox.OptionParsers.stringParser)
  val usageRhs = "f1,f2,..."
}

object optCompareFuns extends inox.OptionDef[Seq[String]] {
  val name = "comparefuns"
  val default = Seq[String]()
  val parser = inox.OptionParsers.seqParser(inox.OptionParsers.stringParser)
  val usageRhs = "f1,f2,..."
}

object optModels extends inox.OptionDef[Seq[String]] {
  val name = "models"
  val default = Seq[String]()
  val parser = inox.OptionParsers.seqParser(inox.OptionParsers.stringParser)
  val usageRhs = "f1,f2,..."
}

trait ComponentRun { self =>
  val component: Component
  val trees: ast.Trees
  implicit val context: inox.Context
  protected val pipeline: extraction.StainlessPipeline

  import context._
  import component.{Report, Analysis}

  def parse(json: Json): Report

  protected final val lowering: extraction.ExtractionPipeline {
    val s: extraction.trees.type
    val t: extraction.trees.type
  } = {
    val otherComponents = MainHelpers.components.filterNot(_ == component)
    if (otherComponents.isEmpty) {
      val transformer = new transformers.TreeTransformer {
        override val s: extraction.trees.type = extraction.trees
        override val t: extraction.trees.type = extraction.trees
      }
      extraction.ExtractionPipeline(transformer)
    } else {
      val transformer = otherComponents.map(_.lowering).reduceLeft(_ andThen _)
      extraction.ExtractionPipeline(transformer)
    }
  }

  /* Override point for pipeline extensions in certain components.
   * For example, the partial evaluator and measure inference pipeline in the verification component. */
  protected def createPipeline: extraction.StainlessPipeline = pipeline andThen lowering

  private[this] final val extractionPipeline = createPipeline andThen extraction.completer(trees)

  /* Override point for filter extensions in certain components.
   * For example, the evaluating component only evaluates parameterless functions. */
  protected def createFilter: CheckFilter { val trees: self.trees.type } = CheckFilter(trees, context)

  private[this] final val extractionFilter = createFilter

  /** Sends the symbols through the extraction pipeline. */
  def extract(symbols: xt.Symbols): trees.Symbols = extractionPipeline extract symbols

  /** Sends the program's symbols through the extraction pipeline. */
  def extract(program: inox.Program { val trees: xt.type }): inox.Program {
    val trees: self.trees.type
  } = inox.Program(trees)(extract(program.symbols))

  /** Passes the provided symbols through the extraction pipeline and compute all
    * functions to process that are derived from the provided identifiers. */
<<<<<<< HEAD
  def apply(ids: Seq[Identifier], symbols: xt.Symbols, filterSymbols: Boolean = false): Future[Analysis] = {
=======
  def apply(ids: Seq[Identifier], symbols: xt.Symbols): Future[Analysis] = {
>>>>>>> f1f336e4
    val exSymbols = extract(symbols)
    val toProcess = extractionFilter.filter(ids, exSymbols, component)
<<<<<<< HEAD

    if (filterSymbols)
      execute(toProcess, filter(toProcess, exSymbols))
    else
      execute(toProcess, exSymbols)
=======
    execute(toProcess, exSymbols)
>>>>>>> f1f336e4
  }

  def apply(id: Identifier, symbols: xt.Symbols): Future[Analysis] =
    apply(Seq(id), symbols)

  private[stainless] def execute(functions: Seq[Identifier], symbols: trees.Symbols): Future[Analysis]
}
<|MERGE_RESOLUTION|>--- conflicted
+++ resolved
@@ -95,22 +95,10 @@
 
   /** Passes the provided symbols through the extraction pipeline and compute all
     * functions to process that are derived from the provided identifiers. */
-<<<<<<< HEAD
-  def apply(ids: Seq[Identifier], symbols: xt.Symbols, filterSymbols: Boolean = false): Future[Analysis] = {
-=======
   def apply(ids: Seq[Identifier], symbols: xt.Symbols): Future[Analysis] = {
->>>>>>> f1f336e4
     val exSymbols = extract(symbols)
     val toProcess = extractionFilter.filter(ids, exSymbols, component)
-<<<<<<< HEAD
-
-    if (filterSymbols)
-      execute(toProcess, filter(toProcess, exSymbols))
-    else
-      execute(toProcess, exSymbols)
-=======
     execute(toProcess, exSymbols)
->>>>>>> f1f336e4
   }
 
   def apply(id: Identifier, symbols: xt.Symbols): Future[Analysis] =
