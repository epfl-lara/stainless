/* Copyright 2009-2021 EPFL, Lausanne */

package stainless
package utils

import inox.utils._

import java.io.OutputStream

import scala.reflect._
import scala.reflect.runtime.universe._

import stainless.termination.{TerminationReport => TR}

class StainlessSerializer(override val trees: ast.Trees, serializeProducts: Boolean = false)
  extends InoxSerializer(trees, serializeProducts) {
  import trees._

  /** An extension to the set of registered classes in the `InoxSerializer`.
    * occur within Stainless programs.
    *
    * The new identifiers in the mapping range from 120 to 168.
    *
    * NEXT ID: 169
    */
  override protected def classSerializers: Map[Class[_], Serializer[_]] =
    super.classSerializers ++ Map(
      // Stainless ast Expressions
      classSerializer[NoTree]           (120),
      classSerializer[Error]            (121),
      classSerializer[Require]          (122),
      classSerializer[Annotated]        (123),
      classSerializer[Ensuring]         (124),
      classSerializer[Assert]           (125),
      classSerializer[MatchExpr]        (126),
      classSerializer[MatchCase]        (127),
      classSerializer[WildcardPattern]  (128),
      classSerializer[ADTPattern]       (129),
      classSerializer[TuplePattern]     (130),
      classSerializer[LiteralPattern[_]](131),
      classSerializer[UnapplyPattern]   (132),
      classSerializer[FiniteArray]      (133),
      classSerializer[LargeArray]       (134),
      classSerializer[ArraySelect]      (135),
      classSerializer[ArrayUpdated]     (136),
      classSerializer[ArrayLength]      (137),
      classSerializer[SizedADT]         (154),
      classSerializer[Passes]           (158),

      classSerializer[Max]              (160),

      // Stainless ast Types
      classSerializer[ArrayType]       (138),
      classSerializer[RecursiveType]   (152),
      classSerializer[ValueType]       (153),
      classSerializer[AnnotatedType]   (157),

      // Stainless Flags
      classSerializer[Extern.type]     (139),
      classSerializer[Opaque.type]     (140),
      classSerializer[Unchecked.type]  (141),
      classSerializer[Library.type]    (168),
      classSerializer[Derived]         (142),
      classSerializer[IsField]         (143),
      classSerializer[IsUnapply]       (144),

      classSerializer[TerminationStatus]      (161),
      classSerializer[TR.Unknown.type]        (162),
      classSerializer[TR.Terminating.type]    (163),
      classSerializer[TR.NonTerminating.type] (164),

      mappingSerializer[SymbolIdentifier](145)
        (id => (id.globalId, id.id, id.symbol.path, id.symbol.id))
        (p => new SymbolIdentifier(new Identifier(p._3.last, p._1, p._2), new Symbol(p._3, p._4))),

      classSerializer[PartialEval.type](146),
      classSerializer[Law.type]        (150),
      classSerializer[Ghost.type]      (147),
      classSerializer[Private.type]    (148),
      classSerializer[Final.type]      (149),
      classSerializer[Decreases]       (151),
      classSerializer[Erasable.type]   (155),
      classSerializer[IndexedAt]       (156),
      classSerializer[Wrapping.type]   (159),
      classSerializer[Synthetic.type]  (165),
      classSerializer[InlineInvariant.type](166),
      classSerializer[Lazy.type]       (167),
      classSerializer[Template.type]   (169),
    )
}

class XLangSerializer(override val trees: extraction.xlang.Trees, serializeProducts: Boolean = false)
  extends StainlessSerializer(trees, serializeProducts) {
  import trees._

  /** An extension to the set of registered classes in the `StainlessSerializer`.
    * occur within Stainless programs.
    *
<<<<<<< HEAD
    * The new identifiers in the mapping range from 180 to 259.
    *
    * NEXT ID: 260
=======
    * The new identifiers in the mapping range from 180 to 260.
    *
    * NEXT ID: 261
>>>>>>> 33017301
    */
  override protected def classSerializers: Map[Class[_], Serializer[_]] =
    super.classSerializers ++ Map(
      // Termination trees
      classSerializer[Decreases](180),

      // Induction trees
      classSerializer[TraceInduct.type] (244),
      classSerializer[Induct.type]      (258),

      // Inlining trees
      classSerializer[Inline.type]    (181),
      classSerializer[InlineOnce.type](228),

      // Inner-function trees
      classSerializer[LocalFunDef](183),
      classSerializer[LetRec]     (184),
      classSerializer[ApplyLetRec](185),
      classSerializer[Outer]      (186),
      classSerializer[Inner]      (187),

      // Imperative trees
      classSerializer[Block]                  (188),
      classSerializer[LetVar]                 (189),
      classSerializer[Assignment]             (190),
      classSerializer[FieldAssignment]        (191),
      classSerializer[While]                  (192),
      classSerializer[ArrayUpdate]            (193),
      classSerializer[Old]                    (194),
      classSerializer[BoolBitwiseAnd]         (195),
      classSerializer[BoolBitwiseOr]          (196),
      classSerializer[BoolBitwiseXor]         (197),
      classSerializer[IsVar.type]             (198),
      classSerializer[IsMutable.type]         (199),
      classSerializer[IsPure.type]            (230),
      classSerializer[Snapshot]               (239),
      classSerializer[MutableMapType]         (248),
      classSerializer[MutableMapWithDefault]  (249),
      classSerializer[MutableMapApply]        (250),
      classSerializer[MutableMapUpdate]       (251),
      classSerializer[MutableMapUpdated]      (252),
      classSerializer[MutableMapDuplicate]    (253),
      classSerializer[Swap]                   (259),
<<<<<<< HEAD
=======
      classSerializer[FreshCopy]              (260),
>>>>>>> 33017301

      // Object-oriented trees
      classSerializer[ClassConstructor] (200),
      classSerializer[ClassSelector]    (201),
      classSerializer[IsInstanceOf]     (202),
      classSerializer[AsInstanceOf]     (203),
      classSerializer[ClassPattern]     (204),
      classSerializer[InstanceOfPattern](205),
      classSerializer[ClassType]        (206),
      classSerializer[AnyType]          (207),
      classSerializer[NothingType]      (208),
      // `UnionType` and `IntersectionType` are package-private to `oo`
      classSerializer[TypeBounds]       (209),
      // classSerializer[RefinementType]   (210), -> now in Inox
      classSerializer[ClassDef]         (222),
      classSerializer[IsInvariant.type] (223),
      classSerializer[IsAbstract.type]  (224),
      classSerializer[IsSealed.type]    (225),
      classSerializer[Bounds]           (226),
      classSerializer[Variance]         (227),
      classSerializer[IsCaseObject.type](229),
      classSerializer[TypeSelect]       (237),
      classSerializer[TypeApply]        (254),
      classSerializer[TypeDef]          (255),
      classSerializer[IsTypeMemberOf]   (246),

      // Inner classes trees
      classSerializer[LetClass]             (232),
      classSerializer[LocalClassDef]        (233),
      classSerializer[LocalMethodDef]       (234),
      classSerializer[LocalMethodInvocation](240),
      classSerializer[LocalClassConstructor](235),
      classSerializer[LocalClassSelector]   (241),
      classSerializer[LocalClassType]       (236),
      classSerializer[LocalThis]            (242),
      classSerializer[LocalTypeDef]         (247),

      // Throwing trees
      classSerializer[Throwing](211),
      classSerializer[Throw]   (212),
      classSerializer[Try]     (213),
      classSerializer[Return]  (257),

      // Methods trees
      classSerializer[This]            (214),
      classSerializer[Super]           (215),
      classSerializer[MethodInvocation](216),
      classSerializer[IsMethodOf]      (217),
      classSerializer[IsAccessor]      (231),
      classSerializer[ValueClass.type] (243),

      // XLang trees
      classSerializer[Ignore.type](218),
      classSerializer[FieldDefPosition](245),
      classSerializer[Import]     (219),
      classSerializer[UnitDef]    (220),
      classSerializer[ModuleDef]  (221),
      classSerializer[UnknownType](238),
      classSerializer[StrictBV.type](256),
    )
}

object Serializer {
  def apply(t: ast.Trees, serializeProducts: Boolean = false): Serializer { val trees: t.type } =
    (t match {
      case xt: extraction.xlang.Trees => new XLangSerializer(xt)
      case _ => new StainlessSerializer(t)
    }).asInstanceOf[Serializer { val trees: t.type }]
}<|MERGE_RESOLUTION|>--- conflicted
+++ resolved
@@ -96,15 +96,9 @@
   /** An extension to the set of registered classes in the `StainlessSerializer`.
     * occur within Stainless programs.
     *
-<<<<<<< HEAD
-    * The new identifiers in the mapping range from 180 to 259.
-    *
-    * NEXT ID: 260
-=======
     * The new identifiers in the mapping range from 180 to 260.
     *
     * NEXT ID: 261
->>>>>>> 33017301
     */
   override protected def classSerializers: Map[Class[_], Serializer[_]] =
     super.classSerializers ++ Map(
@@ -148,10 +142,7 @@
       classSerializer[MutableMapUpdated]      (252),
       classSerializer[MutableMapDuplicate]    (253),
       classSerializer[Swap]                   (259),
-<<<<<<< HEAD
-=======
       classSerializer[FreshCopy]              (260),
->>>>>>> 33017301
 
       // Object-oriented trees
       classSerializer[ClassConstructor] (200),
