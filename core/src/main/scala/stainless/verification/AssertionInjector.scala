--- conflicted
+++ resolved
@@ -287,19 +287,11 @@
 
     case BVTyped(signed, size, BVShift(rhs, recons)) if strictArithmetic =>
       bindIfCannotDuplicate(rhs, "rhs") { rhsx =>
-<<<<<<< HEAD
-        val lt = t.LessThan(rhsx, t.BVLiteral(signed, size, size).copiedFrom(rhs)).copiedFrom(rhs)
-        // positivity check is only relevant for signed bitvectors
-        val pos = t.GreaterEquals(rhsx, zero(true, size, rhs.getPos)).copiedFrom(rhs)
-        // TODO: explain why `checkOverflow` here and `strictArithmetic` in the guard?
-        val range = if (signed && checkOverflow) t.And(pos, lt).copiedFrom(rhs) else lt
-=======
         val leq = t.LessEquals(rhsx, t.BVLiteral(signed, size, size).copiedFrom(rhs)).copiedFrom(rhs)
         // positivity check is only relevant for signed bitvectors
         val pos = t.GreaterEquals(rhsx, zero(true, size, rhs.getPos)).copiedFrom(rhs)
         // TODO: explain why `checkOverflow` here and `strictArithmetic` in the guard?
         val range = if (signed && checkOverflow) t.And(pos, leq).copiedFrom(rhs) else leq
->>>>>>> 5abe86dd
         // Ensure the operation doesn't shift more bits than there are.
         t.Assert(range, Some("Shift semantics"), recons(rhsx)).copiedFrom(e)
       }
