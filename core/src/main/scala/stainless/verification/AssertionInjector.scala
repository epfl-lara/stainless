--- conflicted
+++ resolved
@@ -236,7 +236,6 @@
           }).copiedFrom(d)).copiedFrom(d),
           Some("Modulo by zero"),
           t.Modulo(nx, dx).copiedFrom(e)
-<<<<<<< HEAD
         ).copiedFrom(e)
       }}
 
@@ -258,29 +257,6 @@
           Some("Signed to unsigned requires >= 0"),
           t.BVSignedToUnsigned(x).copiedFrom(e)
         ).copiedFrom(e)
-=======
-        ).copiedFrom(e)
-      }}
-
-    case s.BVUnsignedToSigned(BVTyped(signed, size, bv)) if checkOverflow =>
-      assert(!signed)
-      bindIfCannotDuplicate(bv, "bv") { x =>
-        t.Assert(
-          t.LessThan(x, t.BVLiteral(false, BigInt(2) pow (size-1), size).copiedFrom(e)).copiedFrom(e),
-          Some("Unsigned to signed overflow"),
-          t.BVUnsignedToSigned(x).copiedFrom(e)
-        ).copiedFrom(e)
-      }
-
-    case s.BVSignedToUnsigned(BVTyped(signed, size, bv)) if checkOverflow =>
-      assert(signed)
-      bindIfCannotDuplicate(bv, "bv") { x =>
-        t.Assert(
-          t.GreaterEquals(x, t.BVLiteral(true, 0, size).copiedFrom(e)).copiedFrom(e),
-          Some("Signed to unsigned requires >= 0"),
-          t.BVSignedToUnsigned(x).copiedFrom(e)
-        ).copiedFrom(e)
->>>>>>> fd475423
       }
 
     case s.BVNarrowingCast(BVTyped(signed1, size1, bv), newType) if checkOverflow =>
