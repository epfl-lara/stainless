/* Copyright 2009-2018 EPFL, Lausanne */

package stainless
package verification

import inox.solvers.Solver

/** This is just to hold some history information. */
case class VC[T <: ast.Trees](condition: T#Expr, fd: Identifier, kind: VCKind, satisfiability: Boolean)
  extends inox.utils.Positioned

sealed abstract class VCKind(val name: String, val abbrv: String) {
  override def toString = name
  def underlying = this
}

object VCKind {
  case class Info(k: VCKind, info: String) extends VCKind(k.abbrv+" ("+info+")", k.abbrv) {
    override def underlying = k.underlying
  }

  case object Precondition    extends VCKind("precondition", "precond.")
  case object Postcondition   extends VCKind("postcondition", "postcond.")
  case object Assert          extends VCKind("body assertion", "assert.")
  case object ExhaustiveMatch extends VCKind("match exhaustiveness", "match.")
  case object ArrayUsage      extends VCKind("array usage", "arr. use")
  case object MapUsage        extends VCKind("map usage", "map use")
  case object Overflow        extends VCKind("integer overflow", "overflow")
  case object Shift           extends VCKind("strict arithmetic on shift", "shift")
  case object DivisionByZero  extends VCKind("division by zero", "div 0")
  case object ModuloByZero    extends VCKind("modulo by zero", "mod 0")
  case object RemainderByZero extends VCKind("remainder by zero", "rem 0")
  case object CastError       extends VCKind("cast correctness", "cast")
  case object PostTactic      extends VCKind("postcondition tactic", "tact.")
  case object Choose          extends VCKind("choose satisfiability", "choose")
  case object InvariantSat    extends VCKind("invariant satisfiability", "inv. sat")
<<<<<<< HEAD
  case object CoqMethod       extends VCKind("coq function", "coq fun.")
  case class  AdtInvariant(inv: Identifier) extends VCKind("adt invariant", "adt inv.")
=======
>>>>>>> cff84c6b
  case class  AssertErr(err: String) extends VCKind("body assertion: " + err, "assert.")
  case class  AdtInvariant(inv: Identifier) extends VCKind("adt invariant", "adt inv.")
}

sealed abstract class VCStatus[+Model](val name: String) {
  override def toString = name
}

object VCStatus {
  sealed abstract class Reason[+Model]
  case class CounterExample[+Model](model: Model) extends Reason[Model]
  case object Unsatisfiable extends Reason[Nothing]

  case class Invalid[+Model](reason: Reason[Model]) extends VCStatus[Model]("invalid")
  case object Valid extends VCStatus[Nothing]("valid")
  case object ValidFromCache extends VCStatus[Nothing]("valid from cache")
  case object Unknown extends VCStatus[Nothing]("unknown")
  case object Timeout extends VCStatus[Nothing]("timeout")
  case object Cancelled extends VCStatus[Nothing]("cancelled")
  case object Crashed extends VCStatus[Nothing]("crashed")
  case object Unsupported extends VCStatus[Nothing]("unsupported")
}

case class VCResult[+Model](
  status: VCStatus[Model],
  solver: Option[Solver],
  time: Option[Long]
) {
  def isValid           = status == VCStatus.Valid || isValidFromCache
  def isValidFromCache  = status == VCStatus.ValidFromCache
  def isInvalid         = status.isInstanceOf[VCStatus.Invalid[_]]
  def isInconclusive    = !isValid && !isInvalid
}
<|MERGE_RESOLUTION|>--- conflicted
+++ resolved
@@ -34,11 +34,8 @@
   case object PostTactic      extends VCKind("postcondition tactic", "tact.")
   case object Choose          extends VCKind("choose satisfiability", "choose")
   case object InvariantSat    extends VCKind("invariant satisfiability", "inv. sat")
-<<<<<<< HEAD
   case object CoqMethod       extends VCKind("coq function", "coq fun.")
   case class  AdtInvariant(inv: Identifier) extends VCKind("adt invariant", "adt inv.")
-=======
->>>>>>> cff84c6b
   case class  AssertErr(err: String) extends VCKind("body assertion: " + err, "assert.")
   case class  AdtInvariant(inv: Identifier) extends VCKind("adt invariant", "adt inv.")
 }
