package stainless
package verification

import CoqEncoder._
import CoqExpression._

object optAdmitAll extends inox.FlagOptionDef("admit-all", false)

trait CoqEncoder {
  implicit val debugSection = DebugSectionCoq

  val p: StainlessProgram
  val ctx: inox.Context
  val st: stainless.trees.type = stainless.trees

  import st._
  import p.symbols._
  import p.symbols.CallGraphOrderings._

  // collect the types for which we have no definitions
  // unused for now
  var undefinedTypes = Set[Type]()

  // to give unique names to the arguments we add for preconditions
  var i = 0
  val hypName = "contractHyp"

  var lastTactic: CoqIdentifier = CoqIdentifier(FreshIdentifier("t"))
  var mainTactic: CoqIdentifier = CoqIdentifier(FreshIdentifier("t"))
  var rewriteTactic: CoqExpression = idtac

  //TODO use make fresh uniformly
  def freshId(): CoqIdentifier = {
    i += 1
    CoqIdentifier(FreshIdentifier(hypName + i))
  }

  // ignore flags with an explicit warning
  def ignoreFlags(s: String, flags: Seq[Flag]) = {
    //if (!flags.isEmpty)
      //ctx.reporter.warning(s"Coq translation ignored flags for $s:\n" + flags.mkString(", ") + "\n")
  }

  // transform a Stainless expression into a Coq expression
  def transformTree(t: st.Expr): CoqExpression = t match {
    case MatchExpr(scrut, cases) =>
      transformTree(matchToIfThenElse(t, false))
    case IfExpr(cond, thenn, elze) =>
      ifthenelse(
        transformTree(cond),
        transformType(t.getType),
        CoqLambda(coqUnused, transformTree(thenn)),
        CoqLambda(coqUnused, transformTree(elze))
        )
    case Variable(id,tpe,flags) =>
      ignoreFlags(t.toString, flags)
      makeFresh(id)
    case ADT(id, targs, args) =>
      Constructor(constructorIdentifier(id), targs.map(transformType) ++ args.map(transformTree))
    case FunctionInvocation(id, targs, args)
      if exprOps.preconditionOf(p.symbols.functions(id).fullBody) == None =>
      CoqApplication(makeFresh(id), targs.map(transformType) ++ args.map(transformTree))
    case FunctionInvocation(id, targs, args) =>
      CoqApplication(makeFresh(id), targs.map(transformType) ++ args.map(transformTree) :+ CoqUnknown)
    case Application(t, ts) =>
      CoqApplication(transformTree(t), ts.map(transformTree))
    case FiniteSet(args,tpe) =>
      CoqFiniteSet(args map transformTree, transformType(tpe))
    case SetUnion(t1,t2) => CoqSetUnion(transformTree(t1), transformTree(t2))
    case SetIntersection(t1,t2) => CoqSetIntersection(transformTree(t1), transformTree(t2))
    case SetDifference(t1,t2) => CoqSetDifference(transformTree(t1), transformTree(t2))
    case SubsetOf(t1,t2 ) => CoqSetSubset(transformTree(t1), transformTree(t2))
    case ElementOfSet(t1,t2) => CoqBelongs(transformTree(t1), transformTree(t2))
    case Or(ts) => Orb(ts map transformTree)
    case And(ts) => Andb(ts map transformTree)
    case Not(t) => Negb(transformTree(t))
    case Implies(t1,t2) => implb(transformTree(t1), transformTree(t2))
    case Equals(t1,t2) if (t1.getType == IntegerType()) =>
      CoqApplication(CoqLibraryConstant("Zeq_bool"),  Seq(transformTree(t1), transformTree(t2)))
    case Equals(t1,t2) if (t1.getType == BooleanType()) =>
      CoqApplication(CoqLibraryConstant("Bool.eqb"), Seq(transformTree(t1), transformTree(t2)))
    case Equals(t1,t2) if t1.getType.isInstanceOf[SetType] =>
      CoqSetEquals(transformTree(t1),transformTree(t2))
    case Equals(t1,t2) =>
      ctx.reporter.warning(s"Equality for type ${t1.getType} got translated to equality in Coq")
      propInBool(CoqEquals(transformTree(t1),transformTree(t2)))
    case BooleanLiteral(true) => trueBoolean
    case BooleanLiteral(false) => falseBoolean
    case ADTSelector(adt, selector) =>
      adt.getType match {
        case ADTType(_,args) =>
          val typeParameters = args.map(transformType)
          CoqApplication(makeFresh(selector), typeParameters :+ transformTree(adt))
        case _ =>
          ctx.reporter.fatalError(s"The translation to Coq failed because $adt does not have an ADT type but ${adt.getType}.")
      }
    case Forall(args, body) =>
      val params = args.map { case vd@ValDef(id,tpe,flags) =>
        ignoreFlags(vd.toString, flags)
        (makeFresh(id), transformType(tpe))
      }
      CoqForall(params, CoqEquals(transformTree(body),trueBoolean))
    case Annotated(body, flags) =>
      ignoreFlags(t.toString, flags)
      transformTree(body)
    case Let(vd, value, body) =>
      //without type
      CoqLet(makeFresh(vd.id), transformTree(value), transformTree(body))
    case Lambda(vds, body) =>
      vds.foldRight(transformTree(body))((a,b) => CoqLambda(makeFresh(a.id), b) )
    //Integer operations
    case UMinus(e) => CoqApplication(CoqLibraryConstant("Z.opp"), Seq(transformTree(e)))
    case GreaterEquals(e1,e2) =>
      CoqApplication(CoqLibraryConstant("Z.geb"), Seq(transformTree(e1), transformTree(e2)))
    case GreaterThan(e1,e2) =>
      CoqApplication(CoqLibraryConstant("Z.gtb"), Seq(transformTree(e1), transformTree(e2)))
    case LessEquals(e1,e2) =>
      CoqApplication(CoqLibraryConstant("Z.leb"), Seq(transformTree(e1), transformTree(e2)))
    case LessThan(e1,e2) =>
      CoqApplication(CoqLibraryConstant("Z.ltb"), Seq(transformTree(e1), transformTree(e2)))
    case Plus(e1,e2) =>
      CoqApplication(CoqLibraryConstant("Z.add"), Seq(transformTree(e1), transformTree(e2)))
    case Minus(e1,e2) =>
      CoqApplication(CoqLibraryConstant("Z.sub"), Seq(transformTree(e1), transformTree(e2)))
    case Times(e1,e2) =>
      CoqApplication(CoqLibraryConstant("Z.mul"), Seq(transformTree(e1), transformTree(e2)))
    case Division(e1,e2) =>
      CoqApplication(CoqLibraryConstant("Z.div"), Seq(transformTree(e1), transformTree(e2)))
    case Modulo(e1,e2) =>
      CoqApplication(CoqLibraryConstant("Z.modulo"), Seq(transformTree(e1), transformTree(e2)))
    case Remainder(e1,e2) =>
      CoqApplication(CoqLibraryConstant("Z.rem"), Seq(transformTree(e1), transformTree(e2)))
    case IntegerLiteral(i: BigInt) =>
      CoqZNum(i)
    case bvl @ BVLiteral(_,_) => CoqZNum(bvl.toBigInt)
    case Tuple(es) =>
      CoqTuple(es.map(transformTree))

    case TupleSelect(tuple, idx) =>
      tuple.getType match  {
        case tpe @ TupleType(_) =>
          if (idx == 1)
            (1 to tpe.dimension-idx).foldRight(transformTree(tuple)) {(idx, body) => fst(body)}
          else
            snd((1 to tpe.dimension-idx).foldRight(transformTree(tuple)) {(idx, body) => fst(body)})
        case _ => ctx.reporter.fatalError("Tuple matching with incorrect type")
      }
    case IsConstructor(expr, id) =>
        CoqApplication(recognizer(id), getTParams(getConstructor(id)).map(_ => CoqUnknown) ++ Seq(transformTree(expr)))
    case Error(tpe, desc) => deriveContradiction //TODO is it ok?

    case _ =>
      ctx.reporter.warning(s"The translation to Coq does not support expression `${t.getClass}` yet: $t.")
      magic(transformType(t.getType))
  }

  // creates a case for a match expression
  def makeFunctionCase(mc: MatchCase): CoqCase = mc match {
    case MatchCase(pattern, None, rhs) =>
      CoqCase(transformPattern(pattern), transformTree(rhs))
    case MatchCase(pattern, _, rhs) =>
      ctx.reporter.warning(s"Guard in match cases are not supported by the Coq translation yet:\n$mc.")
      ctx.reporter.warning(s"This guard was ignored during the translation.")
      CoqCase(transformPattern(pattern), transformTree(rhs))
  }

  // transform patterns that appear in match cases
  def transformPattern(p: Pattern): CoqPattern = p match {
    case a@ADTPattern(_, id, _, subPatterns) =>
      val unusedTypeParameters = (1 to getTParams(sorts(id)).size).map(_ => VariablePattern(None))
      InductiveTypePattern(constructorIdentifier(id), unusedTypeParameters ++ subPatterns.map(transformPattern))
    case WildcardPattern(None) => VariablePattern(None)
    case WildcardPattern(Some(ValDef(id,tpe,flags))) =>
      ignoreFlags(p.toString, flags)
      ctx.reporter.warning(s"Ignoring type $tpe in the wildcard pattern $p.")
      VariablePattern(Some(makeFresh(id)))
      case TuplePattern(None, ps) => CoqTuplePattern(ps.map(transformPattern))
      case TuplePattern(Some(ValDef(id,tpe,flags)), ps) =>
        ignoreFlags(p.toString, flags)
        ctx.reporter.warning(s"Ignoring type $tpe in the wildcard pattern $p.")
        //TODO not tested
        CoqTuplePatternVd(ps.map(transformPattern), VariablePattern(Some(makeFresh(id))))
    case _ => ctx.reporter.fatalError(s"Coq does not support patterns such as `$p` (${p.getClass}) yet.")
  }

  // transforms an ADT into an inductive type
  def transformADT(a: st.ADTSort): CoqCommand = {
    // println("TRANSFORMING")
    // println(a.asString(new PrinterOptions(printUniqueIds = true)))
    // println(CoqIdentifier(a.id).coqString)
          ignoreFlags(a.toString, a.flags)
          InductiveDefinition(
            makeFresh(a.id),
            a.tparams.map { case p => (CoqIdentifier(p.id), TypeSort) },
            a.constructors.map(c => makeCase(a, c))
          ) $
          (if (a.constructors.size > 1)
            buildRecognizers(a) $
            buildExistsCreators(a) $
            buildSubTypes(a) $
            buildAdtTactic(a)
          else
            NoCommand
          ) $
          buildAccessorsForChildren(a)
  }

  // Define for each constructor of an ADT a function that identifies such elements
  def buildRecognizers(a: Definition): CoqCommand = a match {
    case a: st.ADTSort =>
      manyCommands(a.constructors.map(c => buildRecognizer(a, c)))
    case _ =>
      buildRecognizer(a,a)
  }

  // Define a function that identifies the case of an element of an inductive type
  // and checks that the invariant holds
  def buildRecognizer(root: Definition, constructor: Definition): CoqCommand = constructor match {
    case a: st.ADTConstructor =>
      val element = rawIdentifier("src")
      val tparams = getTParams(constructor).map(t => CoqIdentifier(t.id))
      val extraCase =
        if (root.id.name != constructor.id.name) {
          Some(CoqCase(VariablePattern(None), falseBoolean))
        }
        else
          None

      NormalDefinition(
        recognizer(a.id),
        getTParams(a).map { case p => (CoqIdentifier(p.id), TypeSort) } ++
          Seq((element, Constructor(makeFresh(root.id), tparams))),
        CoqBool,
        CoqMatch(element, Seq(
          CoqCase(
            {
              val unusedTypeParameters = (1 to getTParams(a).size).map(_ => VariablePattern(None))
              val unusedFields = (1 to a.fields.size).map(_ => VariablePattern(None))
              InductiveTypePattern(constructorIdentifier(constructor.id), unusedTypeParameters ++ unusedFields)
            },
            trueBoolean
          )) ++ extraCase
        )
      ) $
      RawCommand(s"Hint Unfold  ${recognizer(a.id).coqString}: recognizers. \n")
    case _ => NoCommand
  }
            // if (a.hasInvariant)
            //   CoqApplication(CoqIdentifier(a.invariant.get.id), tparams :+ element)
            // else

  def buildExistsCreators(a: ADTSort): CoqCommand =
    manyCommands(a.constructors.map(c => buildExistsCreator(c)))

  def buildExistsCreator(ctor: ADTConstructor): CoqCommand = {
    val self = makeFresh("self")
    val tParams = getTParams(ctor).map(tp => CoqIdentifier(tp.id))

    val varTypes: Seq[CoqExpression] = ctor.fields.map(vd => transformType(vd.tpe))
    val varNames: Seq[CoqIdentifier] = varTypes map (_ => makeFresh())

    val existsExpr = CoqExists(varNames zip varTypes, CoqEquals(CoqApplication(constructorIdentifier(ctor.id), tParams ++ varNames), self))
    val impl = BiArrow(
      CoqEquals(trueBoolean, CoqApplication(recognizer(ctor.id), tParams :+ self )),
      existsExpr
    )

    val body = CoqForall(
      Seq((self, CoqApplication(CoqIdentifier(ctor.sort), tParams))) ++ tParams.map(tp => (tp, TypeSort)),
      impl)
    CoqLemma(existsCreatorName(ctor.id), body, RawCommand("repeat t || autounfold with recognizers in * || eauto."))
  }

  def existsCreatorName(id: Identifier): CoqIdentifier = {
    CoqIdentifier(new Identifier(id.name + "_exists", id.id, id.globalId))
  }

  def buildSubTypes(a: ADTSort): CoqCommand =
    manyCommands(a.constructors.map(c => buildSubType(a, c)))
    // case a: st.ADTSort =>
    // case a: st.ADTConstructor =>
    //   buildSubType(a,a)


  def buildSubType(root: ADTSort, constructor: ADTConstructor): CoqCommand = constructor match {
    case a: st.ADTConstructor =>
      val ttparams = root.tparams.map(p => (CoqIdentifier(p.id), TypeSort))
      val tparams = root.tparams.map(t => CoqIdentifier(t.id))
      val element = rawIdentifier("src")
      // println(a.invariant)
      NormalDefinition(
        refinedIdentifier(constructor.id),
        ttparams,
        TypeSort,
        Refinement(
          element,
          CoqApplication(makeFresh(root.id), tparams),
          CoqApplication(recognizer(constructor.id), tparams :+ element) === trueBoolean
        )
      ) $
      RawCommand(s"Hint Unfold  ${refinedIdentifier(constructor.id).coqString}: refinements. \n")
    case _ => NoCommand
  }

  def buildAccessorsForChildren(a: ADTSort): CoqCommand =
  // a match {
    // case a: st.ADTSort =>
      manyCommands(a.constructors.map(c => buildAccessors(a, c)))
  //   case c: st.ADTConstructor =>
  //     buildAccessors(c,c)
  // }

  def buildAccessors(root: ADTSort, constructor: ADTConstructor): CoqCommand = constructor match {
    case a: st.ADTConstructor =>
      manyCommands(a.fields.zipWithIndex.map{ case (ValDef(id,tpe,flags),i) =>
        buildAccessor(id,tpe,i,a.fields.size,root,constructor)
      })
    case _ => NoCommand
  }

  def buildAccessor(id: Identifier, tpe: Type, i: Int, n: Int, root: ADTSort, constructor: ADTConstructor): CoqCommand = {
    val element = rawIdentifier("src")
    val extraCase =
      if (root.id.name != constructor.id.name)
        Some(CoqCase(VariablePattern(None), deriveContradiction))
      else
        None
    val tparams = root.tparams.map { case p => (CoqIdentifier(p.id), TypeSort) }
    val refid = if (root.constructors.size > 1)
                    refinedIdentifier(constructor.id)
                else
                    CoqIdentifier (constructor.id)
    NormalDefinition(
      makeFresh(id),
        tparams ++
        Seq(((element, CoqApplication(refid, root.tparams.map(t => CoqIdentifier(t.id)))))),
      transformType(tpe),
      CoqMatch(element,
        Seq(
          CoqCase(
            {
              val unusedTypeParameters = (1 to getTParams(constructor).size).map(_ => VariablePattern(None))
              val fields = (0 to n-1).map(i => VariablePattern(Some(rawIdentifier("f" + i))))
              InductiveTypePattern(constructorIdentifier(constructor.id), unusedTypeParameters ++ fields)
            },
            rawIdentifier("f" + i)
          )
        ) ++ extraCase
      )
    )
  }

  // creates a case for an inductive type
  def makeCase(root: Definition, a: Definition) = a match {
    case a: ADTConstructor =>
      // ignoreFlags(a.toString, a.flags)
      val fieldsTypes = a.fields.map(vd => transformType(vd.tpe))
      val arrowType = fieldsTypes.foldRight[CoqExpression](
        Constructor(makeFresh(root.id), getTParams(a).map(t => CoqIdentifier(t.id)))) // the inductive type
        { case (field, acc) => Arrow(field, acc)} // the parameters of the constructor
      InductiveCase(constructorIdentifier(a.id), arrowType)
    case _ =>
      ctx.reporter.fatalError(s"The translation to Coq does not support $a as a constructor.")
  }

  def buildAdtTactic(sort: ADTSort): CoqCommand = {
    val newTactic = makeFresh(s"${sort.id.name}_tactic")
    val prevTactic = lastTactic
    lastTactic = newTactic
    CoqMatchTactic(newTactic,
      sort.constructors.flatMap(con => makeTacticCases(con)) :+ CoqCase(VariablePattern(None), prevTactic)
    ) $
    updateObligationTactic()
  }

  def updateObligationTactic() : CoqCommand = {
    val t = makeFresh("t")
    mainTactic = t
    RawCommand(s"""Ltac ${t.coqString} :=
                  |  t ||
                  |  ${lastTactic.coqString} ||
                  |  t_sets ||
                  |  rewrite_ifthenelse ||
                  |  destruct_ifthenelse ||
                  |  ${rewriteTactic.coqString} ||
                  |  autounfold with recognizers in *.""".stripMargin) $
                  //  ||
                  // |  rewrite propInBool in *
    RawCommand(s"Obligation Tactic := repeat ${t.coqString}.")
  }

  def makeTacticCases(ctor: ADTConstructor) : Seq[CoqCase] = {
    val existsCtor = existsCreatorName(ctor.id)
    val ids: Seq[CoqIdentifier] = getTParams(ctor).map(tp => CoqIdentifier(tp.id)) :+ makeFresh("self")
    val rcg = CoqApplication(recognizer(ctor.id), ids.map(id => CoqUnboundIdentifier(id)))
    val label = poseNew(Mark(ids, ctor.id.name + "_exists"))
    val h = makeFresh("H")
    val pose = {hyp: CoqExpression =>
      PoseProof(CoqApplication(proj1(CoqApplication(existsCtor, Seq(CoqUnknown, CoqUnknown))), Seq(hyp)))
    }
    val h1 = makeFresh("H1")
    val h2 = makeFresh("H2")
    Seq(
      CoqCase(
<<<<<<< HEAD
        CoqTacticPattern(Map(h1 -> CoqEquals(trueBoolean, rcg))),
        CoqSequence(Seq(label, pose(h1)))),
      CoqCase(
        CoqTacticPattern(Map(h2 -> CoqEquals(rcg, trueBoolean))),
        CoqSequence(Seq(label, pose(eq_sym(h2)))))
=======
        CoqTacticPattern(Map[CoqIdentifier,CoqExpression](h -> CoqEquals(trueBoolean, rcg))),
        CoqSequence(Seq(label, pose(h)))
      ),
      CoqCase(
        CoqTacticPattern(Map[CoqIdentifier,CoqExpression](h -> CoqEquals(rcg, trueBoolean))),
        CoqSequence(Seq(label, pose(eq_sym(h))))
      )
>>>>>>> 6a6bb77f
    )
  }

  // transform function definitions
  def transformFunction(fd: st.FunDef): CoqCommand = {
    ignoreFlags(fd.toString, fd.flags)
    val mutual = p.symbols.functions.find{ case (_,fd2) => fd != fd2 && transitivelyCalls(fd, fd2) && transitivelyCalls(fd2, fd) }
    if (mutual.isDefined)
      ctx.reporter.fatalError(s"The translation to Coq does not support mutual recursion (between ${fd.id.name} and ${mutual.get._1.name})")
    else {
      val tparams: Seq[(CoqIdentifier,CoqExpression)] = fd.tparams.map { case p => (CoqIdentifier(p.id), TypeSort) }
      val params: Seq[(CoqIdentifier,CoqExpression)] = fd.params.map { case vd => (makeFresh(vd.id), transformType(vd.tpe)) }
      val body = exprOps.withoutSpecs(fd.fullBody) match {
        case None => ctx.reporter.fatalError(s"We do not support functions with empty bodies: ${fd.id.name}")
        case Some(b) => transformTree(b)
      }
      val preconditionName = freshId()
      val preconditionParam: Seq[(CoqIdentifier,CoqExpression)] = exprOps.preconditionOf(fd.fullBody) match {
        case None => Seq()
        case Some(p) => Seq((preconditionName, transformTree(p) === trueBoolean))
      }
      val returnType = exprOps.postconditionOf(fd.fullBody) match {
        case None => transformType(fd.returnType)
        case Some(Lambda(Seq(vd), post)) =>
          Refinement(makeFresh(vd.id), transformType(vd.tpe), transformTree(post) === trueBoolean)
      }
      val allParams = tparams ++ params ++ preconditionParam
      val tmp = if (fd.isRecursive) {
        val funName = makeFresh(fd.id)
        val returnTypeName = makeFresh(funName.coqString  +"_rt")
        val allParams2 = allParams :+ (returnTypeName, returnType)
        val allParamsMap = allParams2.toMap
        val argTypes: Map[CoqIdentifier, CoqIdentifier] =
          allParamsMap map { case (arg,ty) => (arg, makeFresh(arg.coqString + "_type"))}
        // scan left to collect heads...

        val allParamNames: Seq[CoqIdentifier] = allParams2 map (_._1)
        val previousParams: Map[CoqIdentifier, Seq[CoqIdentifier]] =
          (allParamNames zip allParamNames.scanLeft(Seq[CoqIdentifier]()) {(l,a) => l :+ a}).toMap

        val fullType: Map[CoqIdentifier, CoqExpression] =
          (allParamNames map {x => (x, argTypes(x)(previousParams(x):_*))}).toMap

        val argDefs: Seq[CoqCommand] = allParams2 map { case (x, body) =>
          NormalDefinition(argTypes(x), previousParams(x) map(y => (y, fullType(y))), typeSort, body) $
          RawCommand(s"Hint Unfold ${argTypes(x).coqString}.\n\n")
        }

        //val retDef = NormalDefinition(makeFresh(funName.coqString + "_return_type"), ???, )
        val oldRewriteTactic = rewriteTactic
        val newRewriteTactic = makeFresh("rwrtTac")
        val phaseA = makeFresh("rwrtTac_A")
        val phaseB = makeFresh("rwrtTac_B")
        rewriteTactic = newRewriteTactic

        val ids = (tparams ++ params) map (_._1)
        val label = poseNew(Mark(ids, "unfolding " + funName.coqString + "_equation"))
        val label2 = poseNew(Mark(ids, "unfolded " + funName.coqString + "_equation"))
<<<<<<< HEAD
        val pose = PoseProof(CoqApplication(CoqLibraryConstant(s"${funName.coqString}_equation_1"), ids))
        val rwrtTarget =  CoqContext(CoqApplication(funName, ids.map(id => CoqUnboundIdentifier(id))))
        val markedUnfolding = Marked(ids map (id => CoqUnboundIdentifier(id)), "unfdolding " + funName.coqString + "_equation")

=======
        val markedUnfolding = Marked(ids.map(CoqUnboundIdentifier(_)), "unfolding " + funName.coqString + "_equation")
        val pose = PoseProof(CoqApplication(CoqLibraryConstant(s"${funName.coqString}_equation_1"), ids))
        val rwrtTarget = CoqContext(CoqApplication(funName, ids.map(id => CoqUnboundIdentifier(id))))

        val h1 = makeFresh("H1")
        val h2 = makeFresh("H2")
>>>>>>> 6a6bb77f

        //val paramString = allParams.map { case (arg,ty) => arg.coqString + " " }.mkString
        //FixpointDefinition(makeFresh(fd.id), allParams, returnType, body) $
        //RawCommand(s"Arguments ${makeFresh(fd.id).coqString} $paramString : simpl never.")
        manyCommands(argDefs) $
        CoqEquation(funName,
                    allParams.map {case(x, _) => (x, fullType(x)) } ,
                    fullType(returnTypeName), Seq((CoqApplication(funName, allParams map (_._1)), body)), true) $
        RawCommand(s"\nHint Unfold ${funName.coqString}_comp_proj.") $
        RawCommand(s"Solve Obligations with (repeat ${mainTactic.coqString}).") $
        RawCommand("Fail Next Obligation.") $
        //RawCommand(s"Hint Rewrite ${funName.coqString}_equation_1: unfolding.\n") $
        //CoqTactic(newRewriteTactic, Seq(oldRewriteTactic, Rewrite(CoqLibraryConstant(s"${funName.coqString}_equation_1")))) $
        CoqMatchTactic(phaseA, Seq(
<<<<<<< HEAD
          CoqCase(CoqTacticPattern(Map(makeFresh("H") -> rwrtTarget)),
            CoqSequence(Seq(label))),
          CoqCase(CoqTacticPattern(Map(), rwrtTarget),
            CoqSequence(Seq(label)))
        )) $
        CoqMatchTactic(phaseB, Seq(
          CoqCase(CoqTacticPattern(Map(makeFresh("H") -> rwrtTarget)),
            CoqSequence(Seq(label2, pose))),
          CoqCase(CoqTacticPattern(Map(), rwrtTarget),
            CoqSequence(Seq(label2, pose)))
          )) $
=======
          CoqCase(CoqTacticPattern(Map(h1 -> rwrtTarget)),
            CoqSequence(Seq(label))),
          CoqCase(CoqTacticPattern(Map(), rwrtTarget),
            CoqSequence(Seq(label)))
        )) $
        CoqMatchTactic(phaseB, Seq(
          CoqCase(CoqTacticPattern(Map(h1 -> rwrtTarget, h2 -> markedUnfolding)),
            CoqSequence(Seq(label2, pose))),
          CoqCase(CoqTacticPattern(Map(h2 -> markedUnfolding), rwrtTarget),
            CoqSequence(Seq(label2, pose)))
        )) $
>>>>>>> 6a6bb77f
        RawCommand(s"Ltac ${rewriteTactic.coqString} := ${oldRewriteTactic.coqString}; repeat ${phaseA.coqString}; repeat ${phaseB.coqString}.") $
        updateObligationTactic()
      } else {
        NormalDefinition(makeFresh(fd.id), allParams, returnType, body) $
        RawCommand(s"Hint Unfold ${makeFresh(fd.id).coqString}: definitions.")
      }
      tmp
      //if (ctx.options.findOptionOrDefault(optAdmitAll)) {
      /*if (fd.flags.contains("library")) {
        tmp $
        RawCommand("Admit Obligations.")
      } else {
        tmp
      }*/
    }
    // ctx.reporter.internalError("The translation to Coq does not support Functions yet.")
  }



  // translate a Stainless type to a Coq type
  def transformType(tpe: st.Type): CoqExpression = tpe match {
    case UnitType() => CoqUnit
    case ADTType(id, args) if (sorts.contains(id)) =>
      CoqApplication(makeFresh(id), args map transformType)
    case ADTType(id, args) =>
      refinedIdentifier(id)((args map transformType): _*)
    case TypeParameter(id,flags) =>
      ignoreFlags(tpe.toString, flags)
      CoqIdentifier(id)
    case BooleanType() => CoqBool
    case FunctionType(ts, t) =>
      val tts = ts.map(transformType)
      tts.foldRight[CoqExpression](transformType(t))
        { case (arg,acc) => Arrow(arg,acc) }
    case SetType(base) =>
      CoqSetType(transformType(base))
    case IntegerType() => CoqZ
    case BVType(_) =>
      ctx.reporter.warning(s"The translation to Coq currently converts the type $tpe (${tpe.getClass}) to BigInt.")
      CoqZ
    case MapType(u, v) => mapType(transformType(u), transformType(v))
    case TupleType(ts) => CoqTupleType(ts map transformType)
    case _ =>
      ctx.reporter.fatalError(s"The translation to Coq does not support the type $tpe (${tpe.getClass}).")
      //magic(typeSort)
  }

  // finds an order in which to define the functions
  // does not work for mutually recursive functions
  // highly non optimized
  def transformFunctionsInOrder(fds: Seq[FunDef]): CoqCommand = {
    if (fds.isEmpty) NoCommand
    else {
      val f = fds.find { fd =>
        fds.forall { fd2 =>
          fd == fd2 || !transitivelyCalls(fd,fd2)
        }
      }
      f match {
        case Some(fd) =>
          //println("found first function: " + fd.id)
          transformFunction(fd) $ transformFunctionsInOrder(fds.filterNot(_ == fd))
        case None =>
          ctx.reporter.warning(s"Coq translation: mutual recursion is not supported yet (" + fds.map(_.id).mkString(",") + ").")
          NoCommand
      }
    }
  }


  def makeTactic(adts: Seq[Definition]) = {
    NoCommand
  }

  def header(): CoqCommand = {
    RawCommand("Require Import SLC.Lib.") $
    RawCommand("Require Import SLC.PropBool.") $
    RawCommand("Require Import SLC.Booleans.") $
    // RawCommand("Require Import SLC.Sets.") $
    RawCommand("Require Import stdpp.set.") $
    RawCommand("Require Import SLC.stdppSets.") $
    RawCommand("Require Import SLC.Tactics.") $
    RawCommand("Set Program Mode.")
  }

  def transformLib(): CoqCommand = {
    header() $
    manyCommands(p.symbols.sorts.values.filter(_.flags.contains("library")).toSeq.map(transformADT)) $
    transformFunctionsInOrder(p.symbols.functions.values.filter(_.flags.contains("library")).toSeq.sortBy(_.id.name))
  }

  def transform(): CoqCommand = {
    //TODO not ideal
    RawCommand("Load verif1.") $
    makeTactic(p.symbols.sorts.values.filter(!_.flags.contains("library")).toSeq)$
    manyCommands(p.symbols.sorts.values.filter(!_.flags.contains("library")).toSeq.map(transformADT)) $
    transformFunctionsInOrder(p.symbols.functions.values.filter(!_.flags.contains("library")).toSeq.sortBy(_.id.name))
  }

  def getTParams(a: Definition) = a match {
    case a: ADTConstructor => sorts(a.sort).tparams
    case a: ADTSort => a.tparams
    case _ => throw new Exception("getTParams " + a)
  }
}

object CoqEncoder {


  val freshIdName = "tmp"
  var m = Map[Identifier, CoqIdentifier] ()
  var count = Map[String, Int](("t",1))

  def makeFresh(id: Identifier): CoqIdentifier = {
    if (m.contains(id)) m(id)
    else {
      val i = count.getOrElse(id.name,0)
      val freshName = if (i == 0) id.name else id.name + i
        count = count.updated(id.name, i +1)
      val res = CoqIdentifier(new Identifier(freshName, id.id, id.globalId))
      m = m.updated(id, res)
      res
    }
  }

  def makeFresh(): CoqIdentifier = {

    val i = count.getOrElse(freshIdName,0)
    val freshName = if (i == 0) freshIdName else freshIdName + i
    count = count.updated(freshIdName, i +1)
    CoqIdentifier(FreshIdentifier(freshName))
  }

  def makeFresh(name: String): CoqIdentifier = {
    val i = count.getOrElse(name,0)
    val freshName = if (i == 0) name else name + i
    count = count.updated(name, i +1)
    CoqIdentifier(FreshIdentifier(freshName))
  }


  def deriveContradiction = RawExpression("""let contradiction: False := _ in match contradiction with end""")

  def unsupportedExpression = RawExpression("""match unsupported with end""")
  //def unsupportedExpression = RawExpression("""magic""")

  def constructorIdentifier(i: Identifier): CoqIdentifier = {
    CoqIdentifier(new Identifier(i.name + "_construct", i.id, i.globalId))
  }

  def refinedIdentifier(i: Identifier): CoqIdentifier = {
    CoqIdentifier(new Identifier(i.name + "_type", i.id, i.globalId))
  }

  def recognizer(i: Identifier): CoqIdentifier = {
    CoqIdentifier(new Identifier("is" + i.name, i.id, i.globalId))
  }

  def rawIdentifier(s: String): CoqIdentifier = {
    CoqIdentifier(new Identifier(s,0,0))
  }

  def manyCommands(l: Seq[CoqCommand]): CoqCommand = {
    if (l.isEmpty) NoCommand
    else l.tail.foldLeft(l.head)(_ $ _)
  }

  def transformProgram(program: StainlessProgram, context: inox.Context) = {
    object encoder extends CoqEncoder {
      val p = program
      val ctx = context
    }

    (encoder.transformLib(), encoder.transform())
  }
}<|MERGE_RESOLUTION|>--- conflicted
+++ resolved
@@ -402,13 +402,6 @@
     val h2 = makeFresh("H2")
     Seq(
       CoqCase(
-<<<<<<< HEAD
-        CoqTacticPattern(Map(h1 -> CoqEquals(trueBoolean, rcg))),
-        CoqSequence(Seq(label, pose(h1)))),
-      CoqCase(
-        CoqTacticPattern(Map(h2 -> CoqEquals(rcg, trueBoolean))),
-        CoqSequence(Seq(label, pose(eq_sym(h2)))))
-=======
         CoqTacticPattern(Map[CoqIdentifier,CoqExpression](h -> CoqEquals(trueBoolean, rcg))),
         CoqSequence(Seq(label, pose(h)))
       ),
@@ -416,7 +409,6 @@
         CoqTacticPattern(Map[CoqIdentifier,CoqExpression](h -> CoqEquals(rcg, trueBoolean))),
         CoqSequence(Seq(label, pose(eq_sym(h))))
       )
->>>>>>> 6a6bb77f
     )
   }
 
@@ -475,19 +467,12 @@
         val ids = (tparams ++ params) map (_._1)
         val label = poseNew(Mark(ids, "unfolding " + funName.coqString + "_equation"))
         val label2 = poseNew(Mark(ids, "unfolded " + funName.coqString + "_equation"))
-<<<<<<< HEAD
-        val pose = PoseProof(CoqApplication(CoqLibraryConstant(s"${funName.coqString}_equation_1"), ids))
-        val rwrtTarget =  CoqContext(CoqApplication(funName, ids.map(id => CoqUnboundIdentifier(id))))
-        val markedUnfolding = Marked(ids map (id => CoqUnboundIdentifier(id)), "unfdolding " + funName.coqString + "_equation")
-
-=======
         val markedUnfolding = Marked(ids.map(CoqUnboundIdentifier(_)), "unfolding " + funName.coqString + "_equation")
         val pose = PoseProof(CoqApplication(CoqLibraryConstant(s"${funName.coqString}_equation_1"), ids))
         val rwrtTarget = CoqContext(CoqApplication(funName, ids.map(id => CoqUnboundIdentifier(id))))
 
         val h1 = makeFresh("H1")
         val h2 = makeFresh("H2")
->>>>>>> 6a6bb77f
 
         //val paramString = allParams.map { case (arg,ty) => arg.coqString + " " }.mkString
         //FixpointDefinition(makeFresh(fd.id), allParams, returnType, body) $
@@ -502,19 +487,6 @@
         //RawCommand(s"Hint Rewrite ${funName.coqString}_equation_1: unfolding.\n") $
         //CoqTactic(newRewriteTactic, Seq(oldRewriteTactic, Rewrite(CoqLibraryConstant(s"${funName.coqString}_equation_1")))) $
         CoqMatchTactic(phaseA, Seq(
-<<<<<<< HEAD
-          CoqCase(CoqTacticPattern(Map(makeFresh("H") -> rwrtTarget)),
-            CoqSequence(Seq(label))),
-          CoqCase(CoqTacticPattern(Map(), rwrtTarget),
-            CoqSequence(Seq(label)))
-        )) $
-        CoqMatchTactic(phaseB, Seq(
-          CoqCase(CoqTacticPattern(Map(makeFresh("H") -> rwrtTarget)),
-            CoqSequence(Seq(label2, pose))),
-          CoqCase(CoqTacticPattern(Map(), rwrtTarget),
-            CoqSequence(Seq(label2, pose)))
-          )) $
-=======
           CoqCase(CoqTacticPattern(Map(h1 -> rwrtTarget)),
             CoqSequence(Seq(label))),
           CoqCase(CoqTacticPattern(Map(), rwrtTarget),
@@ -526,7 +498,6 @@
           CoqCase(CoqTacticPattern(Map(h2 -> markedUnfolding), rwrtTarget),
             CoqSequence(Seq(label2, pose)))
         )) $
->>>>>>> 6a6bb77f
         RawCommand(s"Ltac ${rewriteTactic.coqString} := ${oldRewriteTactic.coqString}; repeat ${phaseA.coqString}; repeat ${phaseB.coqString}.") $
         updateObligationTactic()
       } else {
