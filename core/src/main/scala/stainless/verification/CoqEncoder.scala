package stainless
package verification

import CoqEncoder._
import CoqExpression._

object optAdmitAll extends inox.FlagOptionDef("admit-all", false)

trait CoqEncoder {
  implicit val debugSection = DebugSectionCoq

  val p: StainlessProgram
  val ctx: inox.Context
  val st: stainless.trees.type = stainless.trees

  import st._
  import p.symbols._
  import p.symbols.CallGraphOrderings._

  // collect the types for which we have no definitions
  // unused for now
  var undefinedTypes = Set[Type]()

  // to give unique names to the arguments we add for preconditions
  var i = 0
  val hypName = "contractHyp"

  val initTactic = CoqIdentifier(FreshIdentifier("t"))

  var lastTactic: CoqExpression = idtac
  var mainTactic: CoqIdentifier = initTactic
  var rewriteTactic: CoqExpression = idtac

  //TODO use make fresh uniformly
  def freshId(): CoqIdentifier = {
    i += 1
    CoqIdentifier(FreshIdentifier(hypName + i))
  }

  // ignore flags with an explicit warning
  def ignoreFlags(s: String, flags: Seq[Flag]) = {
    //if (!flags.isEmpty)
      //ctx.reporter.warning(s"Coq translation ignored flags for $s:\n" + flags.mkString(", ") + "\n")
  }

  def freePatterns(p: Pattern): Boolean = {
    p match {
      case WildcardPattern(_) => true
      case TuplePattern(_, es) => es forall freePatterns
      case _ => false
    }
  }

  def isExhaustive(scrut: Expr, cases: Seq[MatchCase]): Boolean = {
    val tpe: Type = scrut.getType
    tpe match {
      case adt @ ADTType(_, _) => {
        val ctorsIds: Seq[Identifier] = adt.getSort.constructors map (_.id)
        //non guarded matches without sub patterns
        val unguardedADTs: Seq[Identifier] =
          cases collect {
            case MatchCase(ADTPattern(_, id, _, subPatterns), guard, _) if subPatterns forall freePatterns => id
          }
        cases.forall {case MatchCase(_,g,_) => g.isEmpty} &&
          (ctorsIds forall (unguardedADTs contains _))

      }
      case _ => false
    }
  }

  // transform a Stainless expression into a Coq expression
  def transformTree(t: st.Expr): CoqExpression = t match {
    case MatchExpr(scrut, cases) =>
      if(isExhaustive(scrut, cases))
        CoqMatch(transformTree(scrut), cases map makeFunctionCase)
      else
        transformTree(matchToIfThenElse(t, false))
    case IfExpr(cond, thenn, elze) =>
      IfThenElse(
        transformTree(cond),
        transformType(t.getType),
        CoqLambda(coqUnused, transformTree(thenn)),
        CoqLambda(coqUnused, transformTree(elze))
        )
    case Variable(id,tpe,flags) =>
      ignoreFlags(t.toString, flags)
      makeFresh(id)
    case ADT(id, targs, args) =>
      Constructor(constructorIdentifier(id), targs.map(transformType) ++ args.map(transformTree))
    case FunctionInvocation(id, targs, args) =>
      val allArgs = targs.map(transformType) ++ args.map(transformTree)
      val allArgs_and_hyp = 
        if (exprOps.preconditionOf(p.symbols.functions(id).fullBody).isEmpty)
          allArgs
        else
          allArgs :+ CoqUnknown 
      
      if (exprOps.postconditionOf(p.symbols.functions(id).fullBody).isEmpty)
        CoqApplication(makeFresh(id), allArgs_and_hyp)
      else
        proj1_sig(CoqApplication(makeFresh(id), allArgs_and_hyp))

    case Application(t, ts) =>
      CoqApplication(transformTree(t), ts.map(transformTree))
    case FiniteSet(args,tpe) =>
      CoqFiniteSet(args map transformTree, transformType(tpe))
    case SetUnion(t1,t2) => CoqSetUnion(transformTree(t1), transformTree(t2))
    case SetIntersection(t1,t2) => CoqSetIntersection(transformTree(t1), transformTree(t2))
    case SetDifference(t1,t2) => CoqSetDifference(transformTree(t1), transformTree(t2))
    case SubsetOf(t1,t2 ) => CoqSetSubset(transformTree(t1), transformTree(t2))
    case ElementOfSet(t1,t2) => CoqBelongs(transformTree(t1), transformTree(t2))
    case Or(ts) => Orb(ts map transformTree)
    case And(ts) => Andb(ts map transformTree)
    case Not(t) => Negb(transformTree(t))
    case Implies(t1,t2) => implb(transformTree(t1), transformTree(t2))
    case Equals(t1,t2) if (t1.getType == IntegerType()) =>
      CoqApplication(CoqLibraryConstant("Zeq_bool"),  Seq(transformTree(t1), transformTree(t2)))
    case Equals(t1,t2) if (t1.getType == BooleanType()) =>
      CoqApplication(CoqLibraryConstant("Bool.eqb"), Seq(transformTree(t1), transformTree(t2)))
    case Equals(t1,t2) if t1.getType.isInstanceOf[SetType] =>
      CoqSetEquals(transformTree(t1),transformTree(t2))
    case Equals(t1,t2) =>
      ctx.reporter.warning(s"Equality for type ${t1.getType} got translated to equality in Coq") //remove warning for lists and other cases where this is on purpose
      propInBool(CoqEquals(transformTree(t1),transformTree(t2)))
    case BooleanLiteral(true) => trueBoolean
    case BooleanLiteral(false) => falseBoolean
    case ADTSelector(adt, selector) =>
      adt.getType match {
        case ADTType(_,args) =>
          val typeParameters = args.map(transformType)
          CoqApplication(makeFresh(selector), typeParameters :+ transformTree(adt))
        case _ =>
          ctx.reporter.fatalError(s"The translation to Coq failed because $adt does not have an ADT type but ${adt.getType}.")
      }
    case Forall(args, body) =>
      val params = args.map { case vd@ValDef(id,tpe,flags) =>
        ignoreFlags(vd.toString, flags)
        (makeFresh(id), transformType(tpe))
      }
      CoqForall(params, CoqEquals(transformTree(body),trueBoolean))
    case Annotated(body, flags) =>
      ignoreFlags(t.toString, flags)
      transformTree(body)
    case Let(vd, value, body) =>
      //without type
      CoqLet(makeFresh(vd.id), None, transformTree(value), transformTree(body))
    case Lambda(vds, body) =>
      vds.foldRight(transformTree(body))((a,b) => CoqLambda(makeFresh(a.id), b) )
    //Integer operations
    case UMinus(e) => CoqApplication(CoqLibraryConstant("Z.opp"), Seq(transformTree(e)))
    case GreaterEquals(e1,e2) =>
      CoqApplication(CoqLibraryConstant("Z.geb"), Seq(transformTree(e1), transformTree(e2)))
    case GreaterThan(e1,e2) =>
      CoqApplication(CoqLibraryConstant("Z.gtb"), Seq(transformTree(e1), transformTree(e2)))
    case LessEquals(e1,e2) =>
      CoqApplication(CoqLibraryConstant("Z.leb"), Seq(transformTree(e1), transformTree(e2)))
    case LessThan(e1,e2) =>
      CoqApplication(CoqLibraryConstant("Z.ltb"), Seq(transformTree(e1), transformTree(e2)))
    case Plus(e1,e2) =>
      CoqApplication(CoqLibraryConstant("Z.add"), Seq(transformTree(e1), transformTree(e2)))
    case Minus(e1,e2) =>
      CoqApplication(CoqLibraryConstant("Z.sub"), Seq(transformTree(e1), transformTree(e2)))
    case Times(e1,e2) =>
      CoqApplication(CoqLibraryConstant("Z.mul"), Seq(transformTree(e1), transformTree(e2)))
    case Division(e1,e2) =>
      CoqApplication(CoqLibraryConstant("Z.div"), Seq(transformTree(e1), transformTree(e2)))
    case Modulo(e1,e2) =>
      CoqApplication(CoqLibraryConstant("Z.modulo"), Seq(transformTree(e1), transformTree(e2)))
    case Remainder(e1,e2) =>
      CoqApplication(CoqLibraryConstant("Z.rem"), Seq(transformTree(e1), transformTree(e2)))
    case IntegerLiteral(i: BigInt) =>
      CoqZNum(i)
    case bvl @ BVLiteral(_,_) => CoqZNum(bvl.toBigInt)
    case Tuple(es) =>
      CoqTuple(es.map(transformTree))

    case TupleSelect(tuple, idx) =>
      tuple.getType match  {
        case tpe @ TupleType(_) =>
          if (idx == 1)
            (1 to tpe.dimension-idx).foldRight(transformTree(tuple)) {(idx, body) => fst(body)}
          else
            snd((1 to tpe.dimension-idx).foldRight(transformTree(tuple)) {(idx, body) => fst(body)})
        case _ => ctx.reporter.fatalError("Tuple matching with incorrect type")
      }
    case IsConstructor(expr, id) =>
        CoqApplication(recognizer(id), getTParams(getConstructor(id)).map(_ => CoqUnknown) ++ Seq(transformTree(expr)))
    case Error(tpe, desc) => deriveContradiction //TODO is it ok?
    case Assume(pred, body) =>
      CoqLet(makeFresh("assumption"), None, magic(CoqEquals(transformTree(pred), trueBoolean)), transformTree(body) )
    case Assert(pred,_,body ) =>
      CoqLet(makeFresh("assertion"), Some(CoqEquals(transformTree(pred), trueBoolean)), CoqUnknown, transformTree(body) )
    case _ =>
      ctx.reporter.warning(s"The translation to Coq does not support expression `${t.getClass}` yet: $t.")
      magic(transformType(t.getType))
  }

  // creates a case for a match expression
  def makeFunctionCase(mc: MatchCase): CoqCase = mc match {
    case MatchCase(pattern, None, rhs) =>
      CoqCase(transformPattern(pattern), transformTree(rhs))
    case MatchCase(pattern, _, rhs) =>
      ctx.reporter.warning(s"Guard in match cases are not supported by the Coq translation yet:\n$mc.")
      ctx.reporter.warning(s"This guard was ignored during the translation.")
      CoqCase(transformPattern(pattern), transformTree(rhs))
  }

  // transform patterns that appear in match cases
  def transformPattern(p: Pattern): CoqPattern = p match {
    case a@ADTPattern(_, id, _, subPatterns) =>
      val unusedTypeParameters = (1 to getTParams(constructors(id)).size).map(_ => VariablePattern(None))
      InductiveTypePattern(constructorIdentifier(id), unusedTypeParameters ++ subPatterns.map(transformPattern))
    case WildcardPattern(None) => VariablePattern(None)
    case WildcardPattern(Some(ValDef(id,tpe,flags))) =>
      ignoreFlags(p.toString, flags)
      ctx.reporter.warning(s"Ignoring type $tpe in the wildcard pattern $p.")
      VariablePattern(Some(makeFresh(id)))
      case TuplePattern(None, ps) => CoqTuplePattern(ps.map(transformPattern))
      case TuplePattern(Some(ValDef(id,tpe,flags)), ps) =>
        ignoreFlags(p.toString, flags)
        ctx.reporter.warning(s"Ignoring type $tpe in the wildcard pattern $p.")
        //TODO not tested
        CoqTuplePatternVd(ps.map(transformPattern), VariablePattern(Some(makeFresh(id))))
    case _ => ctx.reporter.fatalError(s"Coq does not support patterns such as `$p` (${p.getClass}) yet.")
  }

  // transforms an ADT into an inductive type
  def transformADT(a: st.ADTSort): CoqCommand = {
    // println("TRANSFORMING")
    // println(a.asString(new PrinterOptions(printUniqueIds = true)))
    // println(CoqIdentifier(a.id).coqString)
          ignoreFlags(a.toString, a.flags)
          InductiveDefinition(
            makeFresh(a.id),
            a.tparams.map { case p => (CoqIdentifier(p.id), TypeSort) },
            a.constructors.map(c => makeCase(a, c))
          ) $
          (if (a.constructors.size > 1)
            buildRecognizers(a) $
            buildExistsCreators(a) $
            buildSubTypes(a) $
            buildAdtTactic(a)
          else
            NoCommand
          ) $
          buildAccessorsForChildren(a)
  }

  // Define for each constructor of an ADT a function that identifies such elements
  def buildRecognizers(a: Definition): CoqCommand = a match {
    case a: st.ADTSort =>
      manyCommands(a.constructors.map(c => buildRecognizer(a, c)))
    case _ =>
      buildRecognizer(a,a)
  }

  // Define a function that identifies the case of an element of an inductive type
  // and checks that the invariant holds
  def buildRecognizer(root: Definition, constructor: Definition): CoqCommand = constructor match {
    case a: st.ADTConstructor =>
      val element = rawIdentifier("src")
      val tparams = getTParams(constructor).map(t => CoqIdentifier(t.id))
      val extraCase =
        if (root.id.name != constructor.id.name) {
          Some(CoqCase(VariablePattern(None), falseBoolean))
        }
        else
          None

      NormalDefinition(
        recognizer(a.id),
        getTParams(a).map { case p => (CoqIdentifier(p.id), TypeSort) } ++
          Seq((element, Constructor(makeFresh(root.id), tparams))),
        CoqBool,
        CoqMatch(element, Seq(
          CoqCase(
            {
              val unusedTypeParameters = (1 to getTParams(a).size).map(_ => VariablePattern(None))
              val unusedFields = (1 to a.fields.size).map(_ => VariablePattern(None))
              InductiveTypePattern(constructorIdentifier(constructor.id), unusedTypeParameters ++ unusedFields)
            },
            trueBoolean
          )) ++ extraCase
        )
      ) $
      RawCommand(s"Hint Unfold  ${recognizer(a.id).coqString}: recognizers. \n")
    case _ => NoCommand
  }
            // if (a.hasInvariant)
            //   CoqApplication(CoqIdentifier(a.invariant.get.id), tparams :+ element)
            // else

  def buildExistsCreators(a: ADTSort): CoqCommand =
    manyCommands(a.constructors.map(c => buildExistsCreator(c)))

  def buildExistsCreator(ctor: ADTConstructor): CoqCommand = {
    val self = makeFresh("self")
    val tParams = getTParams(ctor).map(tp => CoqIdentifier(tp.id))

    val varTypes: Seq[CoqExpression] = ctor.fields.map(vd => transformType(vd.tpe))
    val varNames: Seq[CoqIdentifier] = varTypes map (_ => makeFresh())

    val existsExpr = CoqExists(varNames zip varTypes, CoqEquals(CoqApplication(constructorIdentifier(ctor.id), tParams ++ varNames), self))
    val impl = BiArrow(
      CoqEquals(trueBoolean, CoqApplication(recognizer(ctor.id), tParams :+ self )),
      existsExpr
    )

    val body = CoqForall(
      Seq((self, CoqApplication(CoqIdentifier(ctor.sort), tParams))) ++ tParams.map(tp => (tp, TypeSort)),
      impl)
    CoqLemma(existsCreatorName(ctor.id), body, RawCommand(s"repeat ${mainTactic.coqString} || eauto."))
  }

  def existsCreatorName(id: Identifier): CoqIdentifier = {
    CoqIdentifier(new Identifier(id.name + "_exists", id.id, id.globalId))
  }

  def buildSubTypes(a: ADTSort): CoqCommand =
    manyCommands(a.constructors.map(c => buildSubType(a, c)))
    // case a: st.ADTSort =>
    // case a: st.ADTConstructor =>
    //   buildSubType(a,a)


  def buildSubType(root: ADTSort, constructor: ADTConstructor): CoqCommand = constructor match {
    case a: st.ADTConstructor =>
      val ttparams = root.tparams.map(p => (CoqIdentifier(p.id), TypeSort))
      val tparams = root.tparams.map(t => CoqIdentifier(t.id))
      val element = rawIdentifier("src")
      // println(a.invariant)
      NormalDefinition(
        refinedIdentifier(constructor.id),
        ttparams,
        TypeSort,
        Refinement(
          element,
          CoqApplication(makeFresh(root.id), tparams),
          CoqApplication(recognizer(constructor.id), tparams :+ element) === trueBoolean
        )
      ) $
      RawCommand(s"Hint Unfold  ${refinedIdentifier(constructor.id).coqString}: refinements. \n")
    case _ => NoCommand
  }

  def buildAccessorsForChildren(a: ADTSort): CoqCommand =
  // a match {
    // case a: st.ADTSort =>
      manyCommands(a.constructors.map(c => buildAccessors(a, c)))
  //   case c: st.ADTConstructor =>
  //     buildAccessors(c,c)
  // }

  def buildAccessors(root: ADTSort, constructor: ADTConstructor): CoqCommand = constructor match {
    case a: st.ADTConstructor =>
      manyCommands(a.fields.zipWithIndex.map{ case (ValDef(id,tpe,flags),i) =>
        buildAccessor(id,tpe,i,a.fields.size,root,constructor)
      })
    case _ => NoCommand
  }

  def buildAccessor(id: Identifier, tpe: Type, i: Int, n: Int, root: ADTSort, constructor: ADTConstructor): CoqCommand = {
    val element = rawIdentifier("src")
    val extraCase =
      if (root.id.name != constructor.id.name)
        Some(CoqCase(VariablePattern(None), deriveContradiction))
      else
        None
    val tparams = root.tparams.map { case p => (CoqIdentifier(p.id), TypeSort) }
    val refid = if (root.constructors.size > 1)
                    refinedIdentifier(constructor.id)
                else
                    CoqIdentifier (constructor.id)
    NormalDefinition(
      makeFresh(id),
        tparams ++
        Seq(((element, CoqApplication(refid, root.tparams.map(t => CoqIdentifier(t.id)))))),
      transformType(tpe),
      CoqMatch(element,
        Seq(
          CoqCase(
            {
              val unusedTypeParameters = (1 to getTParams(constructor).size).map(_ => VariablePattern(None))
              val fields = (0 to n-1).map(i => VariablePattern(Some(rawIdentifier("f" + i))))
              InductiveTypePattern(constructorIdentifier(constructor.id), unusedTypeParameters ++ fields)
            },
            rawIdentifier("f" + i)
          )
        ) ++ extraCase
      )
    )
  }

  // creates a case for an inductive type
  def makeCase(root: Definition, a: Definition) = a match {
    case a: ADTConstructor =>
      // ignoreFlags(a.toString, a.flags)
      val fieldsTypes = a.fields.map(vd => transformType(vd.tpe))
      val arrowType = fieldsTypes.foldRight[CoqExpression](
        Constructor(makeFresh(root.id), getTParams(a).map(t => CoqIdentifier(t.id)))) // the inductive type
        { case (field, acc) => Arrow(field, acc)} // the parameters of the constructor
      InductiveCase(constructorIdentifier(a.id), arrowType)
    case _ =>
      ctx.reporter.fatalError(s"The translation to Coq does not support $a as a constructor.")
  }

  def buildAdtTactic(sort: ADTSort): CoqCommand = {
    val newTactic = makeFresh(s"${sort.id.name}_tactic")
    val prevTactic = lastTactic
    lastTactic = newTactic
    CoqMatchTactic(newTactic,
      sort.constructors.flatMap(con => makeTacticCases(con)) :+ CoqCase(VariablePattern(None), prevTactic)
    ) $
    updateObligationTactic()
  }

  def updateObligationTactic() : CoqCommand = {
    val t = makeFresh("t")
    mainTactic = t
    RawCommand(s"""Ltac ${t.coqString} :=
                  |  t_base ||
                  |  ${lastTactic.coqString} ||
                  |  rewrite_equations ||
                  |  slow ||
                  |  t_sets ||
                  |  (progress autorewrite with libCase in *) ||
                  |  ifthenelse_step ||
                  |  rewrite_ifthenelse ||
                  |  destruct_ifthenelse ||
                  |  autounfold with definitions in * ||
                  |  ${rewriteTactic.coqString} ||
                  |  autounfold with recognizers in *.""".stripMargin) $
                  //  ||
                  // |  rewrite propInBool in *
    RawCommand(s"\nObligation Tactic := repeat ${t.coqString}.\n")
  }

  def makeTacticCases(ctor: ADTConstructor) : Seq[CoqCase] = {
    val existsCtor = existsCreatorName(ctor.id)
    val ids: Seq[CoqIdentifier] = getTParams(ctor).map(tp => CoqIdentifier(tp.id)) :+ makeFresh("self")
    val rcg = CoqApplication(recognizer(ctor.id), ids.map(id => CoqUnboundIdentifier(id)))
    val label = poseNew(Mark(ids, ctor.id.name + "_exists"))
    val h = makeFresh("H")
    val pose = {hyp: CoqExpression =>
      PoseProof(CoqApplication(proj1(CoqApplication(existsCtor, Seq(CoqUnknown, CoqUnknown))), Seq(hyp)))
    }
    val h1 = makeFresh("H1")
    val h2 = makeFresh("H2")
    Seq(
      CoqCase(
        CoqTacticPattern(Map[CoqIdentifier,CoqExpression](h -> CoqEquals(trueBoolean, rcg))),
        CoqSequence(Seq(label, pose(h)))
      ),
      CoqCase(
        CoqTacticPattern(Map[CoqIdentifier,CoqExpression](h -> CoqEquals(rcg, trueBoolean))),
        CoqSequence(Seq(label, pose(eq_sym(h))))
      )
    )
  }

  // transform function definitions
  def transformFunction(fd: st.FunDef, admitObligations: Boolean = false): CoqCommand = {
    ignoreFlags(fd.toString, fd.flags)
    val mutual = p.symbols.functions.find{ case (_,fd2) => fd != fd2 && transitivelyCalls(fd, fd2) && transitivelyCalls(fd2, fd) }
    if (mutual.isDefined)
      ctx.reporter.fatalError(s"The translation to Coq does not support mutual recursion (between ${fd.id.name} and ${mutual.get._1.name})")
    else {
      val tparams: Seq[(CoqIdentifier,CoqExpression)] = fd.tparams.map { case p => (CoqIdentifier(p.id), TypeSort) }
      val params: Seq[(CoqIdentifier,CoqExpression)] = fd.params.map { case vd => (makeFresh(vd.id), transformType(vd.tpe)) }
      val body = exprOps.withoutSpecs(fd.fullBody) match {
        case None => ctx.reporter.fatalError(s"We do not support functions with empty bodies: ${fd.id.name}")
        case Some(b) => transformTree(b)
      }
      val preconditionName = freshId()
      val preconditionParam: Seq[(CoqIdentifier,CoqExpression)] = exprOps.preconditionOf(fd.fullBody) match {
        case None => Seq()
        case Some(p) => Seq((preconditionName, transformTree(p) === trueBoolean))
      }
      val returnType = exprOps.postconditionOf(fd.fullBody) match {
        case None => transformType(fd.returnType)
        case Some(Lambda(Seq(vd), post)) =>
          Refinement(makeFresh(vd.id), transformType(vd.tpe), transformTree(post) === trueBoolean)
      }
      //exprOps.postconditionOf(fd.fullBody) flatMap(a => exprOps.variablesOf(a.body))
      val allParams = tparams ++ params ++ preconditionParam
      val tmp = if (fd.isRecursive) {
        val funName = makeFresh(fd.id)

        //create a name for the return type
        val returnTypeName = makeFresh(funName.coqString  +"_rt")

        val dependentParams: Map[CoqIdentifier, CoqExpression] = (preconditionParam :+ (returnTypeName, returnType)).toMap


        val dependentParamNames: Map[CoqIdentifier, CoqIdentifier] =
          dependentParams map {case (arg, _) => (arg, makeFresh(arg.coqString + "_type"))}

        // scan left to collect heads...

        val allParamMap: Map[CoqIdentifier, CoqExpression] = (allParams :+ (returnTypeName, returnType)).toMap

        //important to keep order
        val allParamNames: Seq[CoqIdentifier] = (allParams map (_._1)) :+ returnTypeName


        if (fd.id.name.contains("chunk")) {
          ctx.reporter.info(s"$allParamNames\n\n\n")

          for (x <- allParamNames) {
            for (y <- allParamNames) {
              println(s"$x - $y : ${if (x==y) "true" else "false"}, ${x.id} - ${y.id}: ${if (x.id==y.id) "true" else "false"}")
            }
          }

          ctx.reporter.info(s"${(allParamNames zip allParamNames.scanLeft(Seq[CoqIdentifier]()) {(l,a) => l :+ a}).mkString("\n")}")
          val tmp: Seq[(CoqIdentifier, Seq[CoqIdentifier])] = allParamNames zip allParamNames.scanLeft(Seq[CoqIdentifier]()) {(l,a) => l :+ a}
          ctx.reporter.info("\n\n\n")
          ctx.reporter.info(s"${tmp.toMap.mkString("\n")}")
        }

        val dependsOn: Map[CoqIdentifier, Seq[CoqIdentifier]] =
        (allParamNames zip allParamNames.scanLeft(Seq[CoqIdentifier]()) {(l,a) => l :+ a}).toMap


        val fullType: Map[CoqIdentifier, CoqExpression] =
          allParamMap map {
            case (x,tpe) => if (dependentParamNames contains x)
              (x, dependentParamNames(x)(dependsOn(x):_*))
              else
              (x, tpe)
          }

        val argDefs: Seq[CoqCommand] = dependentParams.toSeq map { case (x, body) =>
          NormalDefinition(dependentParamNames(x), dependsOn(x) map(y => (y, fullType(y))), typeSort, body) $
          RawCommand(s"Hint Unfold ${dependentParamNames(x).coqString}.\n\n")
        }

        val oldRewriteTactic = rewriteTactic
        val newRewriteTactic = makeFresh("rwrtTac")
        val phaseA = makeFresh("rwrtTac_A")
        val phaseB = makeFresh("rwrtTac_B")
        rewriteTactic = newRewriteTactic

        val ids = (tparams ++ params) map (_._1)


        val h1 = makeFresh("H1")
        val h2 = makeFresh("H2")
        val u = makeFresh("U")

        val label = poseNew(Mark(ids, "unfolding " + funName.coqString + "_equation"))
        val markedUnfolding = Marked(ids.map(CoqUnboundIdentifier(_)), "unfolding " + funName.coqString + "_equation")
        val rwrtTarget = CoqContext(CoqApplication(funName, ids.map(id => CoqUnboundIdentifier(id))))

        val let = CoqLet(u, None, CoqFresh("U"), CoqSequence(Seq(
          poseNew(Mark(ids, "unfolded " + funName.coqString + "_equation")),
          PoseProof(CoqApplication(CoqLibraryConstant(s"${funName.coqString}_equation_1"), ids), Some(u)),
          PoseProof(Mark(Seq(u), "equation"))
        )))

        SeparatorComment(s"Start of ${fd.id.name}") $
        // RawCommand(s"""Print "Verifying ${fd.id.name}...".""") $
        (if (admitObligations)
          RawCommand(s"Obligation Tactic:=${idtac.coqString}.")
        else
          NoCommand) $
        manyCommands(argDefs) $
        CoqEquation(funName,
                    allParams.map {case(x, _) => (x, fullType(x)) } ,
                    fullType(returnTypeName), Seq((CoqApplication(funName, allParams map (_._1)), body)), true) $
        RawCommand(s"\nHint Unfold ${funName.coqString}_comp_proj.") $
        (if (admitObligations)
          RawCommand("\nAdmit Obligations.")
        else
          RawCommand(s"\nSolve Obligations with (repeat ${mainTactic.coqString}).")
        ) $
<<<<<<< HEAD
        RawCommand("Obligation Tactic := idtac.") $
=======
        RawCommand("Obligation Tactic := idtac.\n") $
>>>>>>> 28adef89
        RawCommand("Fail Next Obligation.\n") $
        CoqMatchTactic(phaseA, Seq(
          CoqCase(CoqTacticPattern(Map(h1 -> rwrtTarget)),
            CoqSequence(Seq(label))),
          CoqCase(CoqTacticPattern(Map(), rwrtTarget),
            CoqSequence(Seq(label)))
        )) $
        CoqMatchTactic(phaseB, Seq(
          CoqCase(CoqTacticPattern(Map(h1 -> rwrtTarget, h2 -> markedUnfolding)), let),
          CoqCase(CoqTacticPattern(Map(h2 -> markedUnfolding), rwrtTarget), let)
        )) $
        RawCommand(s"Ltac ${rewriteTactic.coqString} := ${oldRewriteTactic.coqString}; repeat ${phaseA.coqString}; repeat ${phaseB.coqString}.\n") $
        updateObligationTactic() $
        // RawCommand(s"""Print "Verified ${fd.id.name}...".""") $
        SeparatorComment(s"End of ${fd.id.name}")
      } else {
        SeparatorComment(s"Start of ${fd.id.name}") $
        // RawCommand(s"""Print "Verifying ${fd.id.name}...".""") $
        NormalDefinition(makeFresh(fd.id), allParams, returnType, body) $
        RawCommand(s"Hint Unfold ${makeFresh(fd.id).coqString}: definitions.\n") $
        // RawCommand(s"""Print "Verified ${fd.id.name}...".""") $
        SeparatorComment(s"End of ${fd.id.name}")
      }
      tmp
      //if (ctx.options.findOptionOrDefault(optAdmitAll)) {
      /*if (fd.flags.contains("library")) {
        tmp $
        RawCommand("Admit Obligations.")
      } else {
        tmp
      }*/
    }
    // ctx.reporter.internalError("The translation to Coq does not support Functions yet.")
  }

  // translate a Stainless type to a Coq type
  def transformType(tpe: st.Type): CoqExpression = tpe match {
    case UnitType() => CoqUnit
    case ADTType(id, args) if (sorts.contains(id)) =>
      CoqApplication(makeFresh(id), args map transformType)
    case ADTType(id, args) =>
      refinedIdentifier(id)((args map transformType): _*)
    case TypeParameter(id,flags) =>
      ignoreFlags(tpe.toString, flags)
      CoqIdentifier(id)
    case BooleanType() => CoqBool
    case FunctionType(ts, t) =>
      val tts = ts.map(transformType)
      tts.foldRight[CoqExpression](transformType(t))
        { case (arg,acc) => Arrow(arg,acc) }
    case SetType(base) =>
      CoqSetType(transformType(base))
    case IntegerType() => CoqZ
    case BVType(_) =>
      ctx.reporter.warning(s"The translation to Coq currently converts the type $tpe (${tpe.getClass}) to BigInt.")
      CoqZ
    case MapType(u, v) => mapType(transformType(u), transformType(v))
    case TupleType(ts) => CoqTupleType(ts map transformType)
    case _ =>
      ctx.reporter.fatalError(s"The translation to Coq does not support the type $tpe (${tpe.getClass}).")
      //magic(typeSort)
  }

  // finds an order in which to define the functions
  // does not work for mutually recursive functions
  // highly non optimized
  def transformFunctionsInOrder(fds: Seq[FunDef], admitObligations: Boolean = false): CoqCommand = {
    if (fds.isEmpty) NoCommand
    else {
      val f = fds.find { fd =>
        fds.forall { fd2 =>
          fd == fd2 || !transitivelyCalls(fd,fd2)
        }
      }
      f match {
        case Some(fd) =>
          //println("found first function: " + fd.id)
          transformFunction(fd, admitObligations) $ transformFunctionsInOrder(fds.filterNot(_ == fd), admitObligations)
        case None =>
          ctx.reporter.warning(s"Coq translation: mutual recursion is not supported yet (" + fds.map(_.id).mkString(",") + ").")
          NoCommand
      }
    }
  }

  def totalOrder(fds: Seq[FunDef]): Seq[FunDef] = {
    if (fds.isEmpty) Seq()
    else {
      val f = fds.find { fd =>
        fds.forall(fd2 => fd == fd2 || !transitivelyCalls(fd,fd2))
      }
      f match {
        case Some(fd) =>
          Seq(fd) ++ totalOrder(fds.filterNot(_ == fd))
        case None =>
          ctx.reporter.warning(s"Coq translation: mutual recursion is not supported yet (" + fds.map(_.id).mkString(",") + ").")
          Seq()
      }
    }
  }

  def dependentFunctions(fds: Seq[FunDef]): Seq[(FunDef, Seq[FunDef])] = {
    val to = totalOrder(fds)
    to.map((fd:FunDef) => fd -> fds.filter((fd2:FunDef) => fd != fd2 && transitivelyCalls(fd,fd2)))
  }

  def makeFilePerFunction(): Seq[(Identifier, String, CoqCommand)] = {
    ///reset initial state

    val funs = p.symbols.functions.values.toSeq.sortBy(_.id.name)

    val funDeps = dependentFunctions(funs)
    funDeps
      .map {case (f, d) =>
        lastTactic = idtac
        mainTactic = initTactic
        rewriteTactic = idtac
        (f.id, makeFresh(f.id).coqString, (
          header() $
          updateObligationTactic() $
          makeTactic(p.symbols.sorts.values.toSeq)$
          manyCommands(p.symbols.sorts.values.toSeq.map(transformADT))$
          transformFunctionsInOrder(d,true) $
          transformFunction(f)))
      }

  }


  def makeTactic(adts: Seq[Definition]) = {
    NoCommand
  }

  def header(): CoqCommand = {
    RawCommand("Require Import SLC.Lib.") $
    RawCommand("Require Import SLC.PropBool.") $
    RawCommand("Require Import SLC.Booleans.") $
    // RawCommand("Require Import SLC.Sets.") $
    RawCommand("Require Import stdpp.set.") $
    RawCommand("Require Import SLC.stdppSets.") $
    RawCommand("Require Import SLC.Tactics.") $
    RawCommand("Require Import SLC.Ints.") $
    RawCommand("Set Program Mode.")
  }

  def transform(): CoqCommand = {
    header() $
    updateObligationTactic() $
    //RawCommand("Load verif1.") $
    makeTactic(p.symbols.sorts.values.toSeq)$
    manyCommands(p.symbols.sorts.values.toSeq.map(transformADT)) $
    transformFunctionsInOrder(p.symbols.functions.values.toSeq.sortBy(_.id.name))
  }

  def getTParams(a: Definition) = a match {
    case a: ADTConstructor => sorts(a.sort).tparams
    case a: ADTSort => a.tparams
    case _ => throw new Exception("getTParams " + a)
  }
}

object CoqEncoder {


  val freshIdName = "tmp"
  var m = Map[Identifier, CoqIdentifier] ()
  var count = Map[String, Int](("t",1))

  def makeFresh(id: Identifier): CoqIdentifier = {
    if (m.contains(id)) m(id)
    else {
      val i = count.getOrElse(id.name,0)
      val freshName = if (i == 0) id.name else id.name + i
        count = count.updated(id.name, i +1)
      val res = CoqIdentifier(new Identifier(freshName, id.id, id.globalId))
      m = m.updated(id, res)
      res
    }
  }

  def makeFresh(): CoqIdentifier = {

    val i = count.getOrElse(freshIdName,0)
    val freshName = if (i == 0) freshIdName else freshIdName + i
    count = count.updated(freshIdName, i +1)
    CoqIdentifier(FreshIdentifier(freshName))
  }

  def makeFresh(name: String): CoqIdentifier = {
    val i = count.getOrElse(name,0)
    val freshName = if (i == 0) name else name + i
    count = count.updated(name, i +1)
    CoqIdentifier(FreshIdentifier(freshName))
  }


  def deriveContradiction = RawExpression("""let contradiction: False := _ in match contradiction with end""")

  def unsupportedExpression = RawExpression("""match unsupported with end""")
  //def unsupportedExpression = RawExpression("""magic""")

  def constructorIdentifier(i: Identifier): CoqIdentifier = {
    CoqIdentifier(new Identifier(i.name + "_construct", i.id, i.globalId))
  }

  def refinedIdentifier(i: Identifier): CoqIdentifier = {
    CoqIdentifier(new Identifier(i.name + "_type", i.id, i.globalId))
  }

  def recognizer(i: Identifier): CoqIdentifier = {
    CoqIdentifier(new Identifier("is" + i.name, i.id, i.globalId))
  }

  def rawIdentifier(s: String): CoqIdentifier = {
    CoqIdentifier(new Identifier(s,0,0))
  }

  def manyCommands(l: Seq[CoqCommand]): CoqCommand = {
    if (l.isEmpty) NoCommand
    else l.tail.foldLeft(l.head)(_ $ _)
  }

  def transformProgram(program: StainlessProgram, context: inox.Context): Seq[(Identifier, String, CoqCommand)] = {
    object encoder extends CoqEncoder {
      val p = program
      val ctx = context
    }

    encoder.makeFilePerFunction() //:+ ("verif1" -> encoder.transform())
  }
}<|MERGE_RESOLUTION|>--- conflicted
+++ resolved
@@ -575,11 +575,7 @@
         else
           RawCommand(s"\nSolve Obligations with (repeat ${mainTactic.coqString}).")
         ) $
-<<<<<<< HEAD
-        RawCommand("Obligation Tactic := idtac.") $
-=======
         RawCommand("Obligation Tactic := idtac.\n") $
->>>>>>> 28adef89
         RawCommand("Fail Next Obligation.\n") $
         CoqMatchTactic(phaseA, Seq(
           CoqCase(CoqTacticPattern(Map(h1 -> rwrtTarget)),
