--- conflicted
+++ resolved
@@ -962,21 +962,6 @@
     (t, tr.root(InferType(tc0, e, t)))
   }
 
-<<<<<<< HEAD
-  def vcFromContext(l: Seq[Variable], e: Expr): Expr = {
-    l.foldRight(e) { case (v, acc) =>
-      v.tpe match {
-        case LetEquality(e1: Variable, e2) =>
-          implies(Equals(e1, e2), acc)
-        case Truth(t) =>
-          implies(t, acc)
-        case RefinementType(vd, pred) =>
-          implies(substVar(pred, vd.id, v), acc)
-        case _ =>
-          acc
-      }
-    }
-=======
   def vcFromContext(l: Seq[Variable], e: Expr): Expr = l.map(v => v -> v.tpe) match {
     case Seq() => e
     case (x1, _) +: (_, LetEquality(x2: Variable, e2)) +: _ if x1.id == x2.id =>
@@ -989,7 +974,6 @@
       implies(substVar(pred, vd.id, x), vcFromContext(l.tail, e))
     case _ =>
       vcFromContext(l.tail, e)
->>>>>>> 33017301
   }
 
   def isPathCondition(v: Variable): Boolean = {
