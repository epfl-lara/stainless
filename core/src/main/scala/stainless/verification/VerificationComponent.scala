/* Copyright 2009-2018 EPFL, Lausanne */

package stainless
package verification

import io.circe._

import scala.concurrent.Future
import scala.language.existentials

import extraction.utils.DebugSymbols

import extraction._

/**
 * Strict Arithmetic Mode:
 *
 * Add assertions for integer overflow checking and other unexpected behaviour (e.g. x << 65).
 */
object optStrictArithmetic extends inox.FlagOptionDef("strict-arithmetic", false)
<<<<<<< HEAD
object optCoq extends inox.FlagOptionDef("coq", false)
=======
object optTypeChecker extends inox.FlagOptionDef("type-checker", false)
>>>>>>> 7dae19b8

object VerificationComponent extends Component {
  override val name = "verification"
  override val description = "Verification of function contracts"

  override type Report = VerificationReport
  override type Analysis = VerificationAnalysis

  override val lowering = inox.transformers.SymbolTransformer(new transformers.TreeTransformer {
    val s: trees.type = trees
    val t: trees.type = trees
  })

  override def run(pipeline: StainlessPipeline)(implicit ctx: inox.Context) = {
    new VerificationRun(pipeline)
  }
}

class VerificationRun(override val pipeline: StainlessPipeline)
                     (override implicit val context: inox.Context) extends {
  override val component = VerificationComponent
  override val trees: stainless.trees.type = stainless.trees
} with ComponentRun { self =>

  import component.{Report, Analysis}

  override def parse(json: Json): Report = VerificationReport.parse(json)

  override protected def createPipeline = pipeline andThen
    extraction.utils.DebugPipeline("PartialEvaluation", PartialEvaluation(extraction.trees))

  implicit val debugSection = DebugSectionVerification

  private[this] val debugAssertions = new DebugSymbols {
    val name = "AssertionInjector"
    val context = self.context
    val s: self.trees.type = self.trees
    val t: self.trees.type = self.trees
  }

  private[this] val debugChooses = new DebugSymbols {
    val name = "ChooseInjector"
    val context = self.context
    val s: self.trees.type = self.trees
    val t: self.trees.type = self.trees
  }

  private[stainless] def execute(functions: Seq[Identifier], symbols: trees.Symbols): Future[VerificationAnalysis] = {
    import context._

    val p = inox.Program(trees)(symbols)

    if (context.options.findOptionOrDefault(optCoq)) {
      CoqVerificationChecker.verify(functions, p, context)
    } else {

    val assertions = AssertionInjector(p, context)
    val chooses = ChooseInjector(p)

    // We do not need to encode empty trees as chooses when generating the VCs,
    // as we rely on having empty trees to filter out some VCs.
    val assertionEncoder = inox.transformers.ProgramEncoder(p)(assertions)

    if (debugAssertions.isEnabled) {
      debugAssertions.debugEncoder(assertionEncoder)
    }

    // We need the full encoder when verifying VCs otherwise we might end up evaluating empty trees.
    val chooseEncoder = inox.transformers.ProgramEncoder(assertionEncoder.targetProgram)(chooses)

    if (debugChooses.isEnabled) {
      debugChooses.debugEncoder(chooseEncoder)
    }

    reporter.debug(s"Generating VCs for those functions: ${functions map { _.uniqueName } mkString ", "}")

    val vcs = if (context.options.findOptionOrDefault(optTypeChecker))
      TypeChecker.checkType(assertionEncoder.targetProgram, context)(functions)
    else
      VerificationGenerator.gen(assertionEncoder.targetProgram, context)(functions)

    val fullEncoder = assertionEncoder andThen chooseEncoder

    val res = VerificationChecker.verify(fullEncoder.targetProgram, context)(vcs).map(_.mapValues {
      case VCResult(VCStatus.Invalid(VCStatus.CounterExample(model)), s, t) =>
        VCResult(VCStatus.Invalid(VCStatus.CounterExample(model.encode(fullEncoder.reverse))), s, t)
      case res => res.asInstanceOf[VCResult[p.Model]]
    })

    res.map(r => new VerificationAnalysis {
      override val program: p.type = p
      override val context = VerificationRun.this.context
      override val sources = functions.toSet
      override val results = r
    })

    }
  }
}
<|MERGE_RESOLUTION|>--- conflicted
+++ resolved
@@ -18,11 +18,8 @@
  * Add assertions for integer overflow checking and other unexpected behaviour (e.g. x << 65).
  */
 object optStrictArithmetic extends inox.FlagOptionDef("strict-arithmetic", false)
-<<<<<<< HEAD
 object optCoq extends inox.FlagOptionDef("coq", false)
-=======
 object optTypeChecker extends inox.FlagOptionDef("type-checker", false)
->>>>>>> 7dae19b8
 
 object VerificationComponent extends Component {
   override val name = "verification"
