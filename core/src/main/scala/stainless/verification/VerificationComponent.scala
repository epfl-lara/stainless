/* Copyright 2009-2019 EPFL, Lausanne */

package stainless
package verification

import io.circe._

import scala.concurrent.Future
import scala.language.existentials

import stainless.extraction._
import stainless.extraction.utils.DebugSymbols
import stainless.termination.MeasureInference

/**
 * Strict Arithmetic Mode:
 *
 * Add assertions for integer overflow checking and other unexpected behaviour (e.g. x << 65).
 */
<<<<<<< HEAD
object optStrictArithmetic extends inox.FlagOptionDef("strict-arithmetic", false)
object optCoq extends inox.FlagOptionDef("coq", false)
object optTypeChecker extends inox.FlagOptionDef("type-checker", false)
=======
object optStrictArithmetic extends inox.FlagOptionDef("strict-arithmetic", true)

/**
 * Generate VC via the System FR type-checker instead of the ad-hoc DefaultTactic.
 */
object optTypeChecker extends inox.FlagOptionDef("type-checker", true)
>>>>>>> 668a8c07

object VerificationComponent extends Component {
  override val name = "verification"
  override val description = "Verification of function contracts"

  override type Report = VerificationReport
  override type Analysis = VerificationAnalysis

  override val lowering = inox.transformers.SymbolTransformer(new transformers.TreeTransformer {
    val s: trees.type = trees
    val t: trees.type = trees
  })

  override def run(pipeline: StainlessPipeline)(implicit ctx: inox.Context) = {
    new VerificationRun(pipeline)
  }
}

class VerificationRun(override val pipeline: StainlessPipeline)
                     (override implicit val context: inox.Context) extends {
  override val component = VerificationComponent
  override val trees: stainless.trees.type = stainless.trees
} with ComponentRun { self =>

  import component.{Report, Analysis}

  override def parse(json: Json): Report = VerificationReport.parse(json)

  override protected def createPipeline = {
    pipeline andThen
    extraction.utils.DebugPipeline("MeasureInference", MeasureInference(extraction.trees)) andThen
    extraction.utils.DebugPipeline("PartialEvaluation", PartialEvaluation(extraction.trees))
  }

  implicit val debugSection = DebugSectionVerification

  private[this] val debugAssertions = new DebugSymbols {
    val name = "AssertionInjector"
    val context = self.context
    val s: self.trees.type = self.trees
    val t: self.trees.type = self.trees
  }

  private[this] val debugChooses = new DebugSymbols {
    val name = "ChooseInjector"
    val context = self.context
    val s: self.trees.type = self.trees
    val t: self.trees.type = self.trees
  }

  private[stainless] def execute(functions: Seq[Identifier], symbols: trees.Symbols): Future[VerificationAnalysis] = {
    import context._

    val p = inox.Program(trees)(symbols)

    if (context.options.findOptionOrDefault(optCoq)) {
      CoqVerificationChecker.verify(functions, p, context)
    } else {

    val assertions = AssertionInjector(p, context)
    val chooses = ChooseInjector(p)

    // We do not need to encode empty trees as chooses when generating the VCs,
    // as we rely on having empty trees to filter out some VCs.
    val assertionEncoder = inox.transformers.ProgramEncoder(p)(assertions)

    if (debugAssertions.isEnabled) {
      debugAssertions.debugEncoder(assertionEncoder)
    }

    // We need the full encoder when verifying VCs otherwise we might end up evaluating empty trees.
    val chooseEncoder = inox.transformers.ProgramEncoder(assertionEncoder.targetProgram)(chooses)

    if (debugChooses.isEnabled) {
      debugChooses.debugEncoder(chooseEncoder)
    }

    reporter.debug(s"Generating VCs for those functions: ${functions map { _.uniqueName } mkString ", "}")

    val vcs = if (context.options.findOptionOrDefault(optTypeChecker)) {
      val tc = TypeChecker(assertionEncoder.targetProgram, context)
      tc.checkFunctionsAndADTs(functions)
    } else {
      VerificationGenerator.gen(assertionEncoder.targetProgram, context)(functions)
    }

    val fullEncoder = assertionEncoder andThen chooseEncoder

    val res = VerificationChecker.verify(fullEncoder.targetProgram, context)(vcs).map(_.mapValues {
      case VCResult(VCStatus.Invalid(VCStatus.CounterExample(model)), s, t) =>
        VCResult(VCStatus.Invalid(VCStatus.CounterExample(model.encode(fullEncoder.reverse))), s, t)
      case res => res.asInstanceOf[VCResult[p.Model]]
    })

    res.map(r => new VerificationAnalysis {
      override val program: p.type = p
      override val context = VerificationRun.this.context
      override val sources = functions.toSet
      override val results = r
    })

    }
  }
}
<|MERGE_RESOLUTION|>--- conflicted
+++ resolved
@@ -17,18 +17,17 @@
  *
  * Add assertions for integer overflow checking and other unexpected behaviour (e.g. x << 65).
  */
-<<<<<<< HEAD
-object optStrictArithmetic extends inox.FlagOptionDef("strict-arithmetic", false)
-object optCoq extends inox.FlagOptionDef("coq", false)
-object optTypeChecker extends inox.FlagOptionDef("type-checker", false)
-=======
 object optStrictArithmetic extends inox.FlagOptionDef("strict-arithmetic", true)
 
 /**
  * Generate VC via the System FR type-checker instead of the ad-hoc DefaultTactic.
  */
 object optTypeChecker extends inox.FlagOptionDef("type-checker", true)
->>>>>>> 668a8c07
+
+/**
+ * Verify program using Coq
+ */
+object optCoq extends inox.FlagOptionDef("coq", false)
 
 object VerificationComponent extends Component {
   override val name = "verification"
