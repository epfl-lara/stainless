/* Copyright 2009-2018 EPFL, Lausanne */

package stainless
package verification

import io.circe._

import scala.concurrent.Future
import scala.language.existentials

import extraction._

/**
 * Strict Arithmetic Mode:
 *
 * Add assertions for integer overflow checking and other unexpected behaviour (e.g. x << 65).
 */
object optStrictArithmetic extends inox.FlagOptionDef("strict-arithmetic", false)
object optCoq extends inox.FlagOptionDef("coq", false)

object VerificationComponent extends Component {
  override val name = "verification"
  override val description = "Verification of function contracts"

  override type Report = VerificationReport
  override type Analysis = VerificationAnalysis

  override val lowering = inox.ast.SymbolTransformer(new ast.TreeTransformer {
    val s: trees.type = trees
    val t: trees.type = trees
  })

  override def run(pipeline: StainlessPipeline)(implicit ctx: inox.Context) = {
    new VerificationRun(pipeline)
  }
}

class VerificationRun(override val pipeline: StainlessPipeline)
                     (override implicit val context: inox.Context) extends {
  override val component = VerificationComponent
  override val trees: stainless.trees.type = stainless.trees
} with ComponentRun {

  import component.{Report, Analysis}

  override def parse(json: Json): Report = VerificationReport.parse(json)

  override protected def createPipeline = pipeline andThen lowering andThen PartialEvaluation(extraction.trees)

  implicit val debugSection = DebugSectionVerification

<<<<<<< HEAD
  override def apply(funs: Seq[Identifier], p: StainlessProgram, ctx: inox.Context): Future[VerificationAnalysis] = {
    if (ctx.options.findOptionOrDefault(optCoq)) {
      CoqVerificationChecker.verify(funs, p, ctx)
    } else {
    import ctx._
=======
  override def apply(functions: Seq[Identifier], symbols: trees.Symbols): Future[VerificationAnalysis] = {
    import context._

    val p = inox.Program(trees)(symbols)
>>>>>>> 80183e75

    val assertions = AssertionInjector(p, context)
    val chooses = ChooseInjector(p)

    reporter.debug(s"Generating VCs for those functions: ${functions map { _.uniqueName } mkString ", "}")

    // We do not need to encode empty trees as chooses when generating the VCs,
    // as we rely on having empty trees to filter out some VCs.
    val assertionEncoder = inox.ast.ProgramEncoder(p)(assertions)
    val vcs = VerificationGenerator.gen(assertionEncoder.targetProgram, context)(functions)

    // We need the full encoder when verifying VCs otherwise we might end up evaluating empty trees.
    val encoder = inox.ast.ProgramEncoder(p)(assertions andThen chooses)

    val res = VerificationChecker.verify(encoder.targetProgram, context)(vcs).map(_.mapValues {
      case VCResult(VCStatus.Invalid(VCStatus.CounterExample(model)), s, t) =>
        VCResult(VCStatus.Invalid(VCStatus.CounterExample(model.encode(encoder.reverse))), s, t)
      case res => res.asInstanceOf[VCResult[p.Model]]
    })

    res.map(r => new VerificationAnalysis {
      override val program: p.type = p
      override val sources = functions.toSet
      override val results = r
    })
    }
  }
}
<|MERGE_RESOLUTION|>--- conflicted
+++ resolved
@@ -49,18 +49,14 @@
 
   implicit val debugSection = DebugSectionVerification
 
-<<<<<<< HEAD
-  override def apply(funs: Seq[Identifier], p: StainlessProgram, ctx: inox.Context): Future[VerificationAnalysis] = {
-    if (ctx.options.findOptionOrDefault(optCoq)) {
-      CoqVerificationChecker.verify(funs, p, ctx)
-    } else {
-    import ctx._
-=======
   override def apply(functions: Seq[Identifier], symbols: trees.Symbols): Future[VerificationAnalysis] = {
     import context._
 
     val p = inox.Program(trees)(symbols)
->>>>>>> 80183e75
+
+    if (context.options.findOptionOrDefault(optCoq)) {
+      CoqVerificationChecker.verify(functions, p, context)
+    } else {
 
     val assertions = AssertionInjector(p, context)
     val chooses = ChooseInjector(p)
@@ -86,6 +82,7 @@
       override val sources = functions.toSet
       override val results = r
     })
+
     }
   }
 }
