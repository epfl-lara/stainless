/* Copyright 2009-2018 EPFL, Lausanne */

package stainless
package verification

import scala.concurrent.Future
import scala.language.existentials

/**
 * Strict Arithmetic Mode:
 *
 * Add assertions for integer overflow checking and other unexpected behaviour (e.g. x << 65).
 */
object optStrictArithmetic extends inox.FlagOptionDef("strict-arithmetic", false)
object optCoq extends inox.FlagOptionDef("coq", false)

object VerificationComponent extends SimpleComponent {
  override val name = "verification"
  override val description = "Verification of function contracts"

  override val trees: stainless.trees.type = stainless.trees

  override type Analysis = VerificationAnalysis

  override val lowering = inox.ast.SymbolTransformer(new ast.TreeTransformer {
    val s: extraction.trees.type = extraction.trees
    val t: extraction.trees.type = extraction.trees
  })

  implicit val debugSection = DebugSectionCoq

<<<<<<< HEAD
  private def check(funs: Seq[Identifier], p: StainlessProgram, ctx: inox.Context): Map[VC[p.trees.type], VCResult[p.Model]] = {
    if (ctx.options.findOptionOrDefault(optCoq)) {
      CoqVerificationChecker.verify(funs, p, ctx)
    } else {
      val assertions = AssertionInjector(p, ctx)
      val chooses = ChooseInjector(p)
      val encoder = inox.ast.ProgramEncoder(p)(assertions andThen chooses)
=======
  override def apply(funs: Seq[Identifier], p: StainlessProgram, ctx: inox.Context): Future[VerificationAnalysis] = {
    val assertions = AssertionInjector(p, ctx)
    val chooses = ChooseInjector(p)
    val encoder = inox.ast.ProgramEncoder(p)(assertions andThen chooses)
>>>>>>> 4973dec2

      import ctx._
      import encoder.targetProgram._
      import encoder.targetProgram.trees._
      import encoder.targetProgram.symbols._

      reporter.debug(s"Generating VCs for those functions: ${funs map { _.uniqueName } mkString ", "}")

      val vcs = VerificationGenerator.gen(encoder.targetProgram, ctx)(funs)

<<<<<<< HEAD
      VerificationChecker.verify(encoder.targetProgram, ctx)(vcs).mapValues {
        case VCResult(VCStatus.Invalid(model), s, t) =>
          VCResult(VCStatus.Invalid(model.encode(encoder.reverse)), s, t)
        case res => res.asInstanceOf[VCResult[p.Model]]
      }
    }
  }

  override def apply(funs: Seq[Identifier], p: StainlessProgram, ctx: inox.Context): VerificationAnalysis = {
    val res = check(funs, p, ctx)
=======
    val res = VerificationChecker.verify(encoder.targetProgram, ctx)(vcs).map(_.mapValues {
      case VCResult(VCStatus.Invalid(model), s, t) =>
        VCResult(VCStatus.Invalid(model.encode(encoder.reverse)), s, t)
      case res => res.asInstanceOf[VCResult[p.Model]]
    })
>>>>>>> 4973dec2

    res.map(r => new VerificationAnalysis {
      override val program: p.type = p
      override val sources = funs.toSet
      override val results = r
    })
  }
}
<|MERGE_RESOLUTION|>--- conflicted
+++ resolved
@@ -29,20 +29,13 @@
 
   implicit val debugSection = DebugSectionCoq
 
-<<<<<<< HEAD
-  private def check(funs: Seq[Identifier], p: StainlessProgram, ctx: inox.Context): Map[VC[p.trees.type], VCResult[p.Model]] = {
+  override def apply(funs: Seq[Identifier], p: StainlessProgram, ctx: inox.Context): Future[VerificationAnalysis] = {
     if (ctx.options.findOptionOrDefault(optCoq)) {
       CoqVerificationChecker.verify(funs, p, ctx)
     } else {
       val assertions = AssertionInjector(p, ctx)
       val chooses = ChooseInjector(p)
       val encoder = inox.ast.ProgramEncoder(p)(assertions andThen chooses)
-=======
-  override def apply(funs: Seq[Identifier], p: StainlessProgram, ctx: inox.Context): Future[VerificationAnalysis] = {
-    val assertions = AssertionInjector(p, ctx)
-    val chooses = ChooseInjector(p)
-    val encoder = inox.ast.ProgramEncoder(p)(assertions andThen chooses)
->>>>>>> 4973dec2
 
       import ctx._
       import encoder.targetProgram._
@@ -53,29 +46,17 @@
 
       val vcs = VerificationGenerator.gen(encoder.targetProgram, ctx)(funs)
 
-<<<<<<< HEAD
-      VerificationChecker.verify(encoder.targetProgram, ctx)(vcs).mapValues {
+      val res = VerificationChecker.verify(encoder.targetProgram, ctx)(vcs).map(_.mapValues {
         case VCResult(VCStatus.Invalid(model), s, t) =>
           VCResult(VCStatus.Invalid(model.encode(encoder.reverse)), s, t)
         case res => res.asInstanceOf[VCResult[p.Model]]
-      }
+      })
+
+      res.map(r => new VerificationAnalysis {
+        override val program: p.type = p
+        override val sources = funs.toSet
+        override val results = r
+      })
     }
   }
-
-  override def apply(funs: Seq[Identifier], p: StainlessProgram, ctx: inox.Context): VerificationAnalysis = {
-    val res = check(funs, p, ctx)
-=======
-    val res = VerificationChecker.verify(encoder.targetProgram, ctx)(vcs).map(_.mapValues {
-      case VCResult(VCStatus.Invalid(model), s, t) =>
-        VCResult(VCStatus.Invalid(model.encode(encoder.reverse)), s, t)
-      case res => res.asInstanceOf[VCResult[p.Model]]
-    })
->>>>>>> 4973dec2
-
-    res.map(r => new VerificationAnalysis {
-      override val program: p.type = p
-      override val sources = funs.toSet
-      override val results = r
-    })
-  }
 }
