--- conflicted
+++ resolved
@@ -295,13 +295,10 @@
             reporter.debug(" => VALID")
 
           case VCStatus.Invalid(reason) =>
-<<<<<<< HEAD
-=======
             reporter.warning(descr)
             // avoid reprinting VC if --debug=verification is enabled
             if (!reporter.isDebugEnabled(DebugSectionVerification))
               reporter.warning(prettify(vc.condition).asString)
->>>>>>> fd475423
             reporter.warning(vc.getPos, " => INVALID")
             reason match {
               case VCStatus.CounterExample(cex) =>
@@ -313,13 +310,10 @@
             }
 
           case status =>
-<<<<<<< HEAD
-=======
             reporter.warning(descr)
             // avoid reprinting VC if --debug=verification is enabled
             if (!reporter.isDebugEnabled(DebugSectionVerification))
               reporter.warning(prettify(vc.condition).asString)
->>>>>>> fd475423
             reporter.warning(vc.getPos, " => " + status.name.toUpperCase)
         }
       }
