/* Copyright 2009-2021 EPFL, Lausanne */

package stainless
package termination

import scala.collection.mutable.{Map => MutableMap, HashSet => MutableSet, ListBuffer => MutableList}
import scala.language.existentials

object DebugSectionMeasureInference extends inox.DebugSection("measure-inference")

trait MeasureInference
  extends extraction.CachingPhase
    with extraction.SimplyCachedSorts
    with extraction.IdentitySorts { self =>

  val s: Trees
  val t: Trees
  import s._

  import context.{options, timers, reporter}

  type Postconditions  = MutableMap[Identifier, Lambda]
  type Applications    = MutableMap[(Identifier, Identifier, Identifier), Seq[ValDef] => Expr]
  // Result type is transformed function + all inductive lemmas found
  type FunctionResult = (t.FunDef, Postconditions)

  implicit val debugSection = DebugSectionMeasureInference

  // Measure inference depends on functions that are mutually recursive with `fd`,
  // so we include all dependencies in the key calculation
  override protected final val funCache = new ExtractionCache[s.FunDef, FunctionResult]((fd, context) =>
    getDependencyKey(fd.id)(context.symbols)
  )

  val sizes: SizeFunctions { val trees: s.type } = new {
    val trees: s.type = self.s
  } with SizeFunctions

  override protected def getContext(symbols: s.Symbols) = TransformerContext(symbols, MutableMap.empty, MutableMap.empty, MutableMap.empty)

  protected case class TransformerContext(symbols: Symbols, 
                                          measureCache:       MutableMap[FunDef, Expr], 
                                          postconditionCache: MutableMap[Identifier, Postconditions], 
                                          applicationCache:   Applications) {
    val program = inox.Program(s)(symbols)

    val pipeline = TerminationChecker(program, self.context)(sizes)

    final object transformer extends inox.transformers.TreeTransformer {
      override val s: self.s.type = self.s
      override val t: self.t.type = self.t

      override def transform(e: s.Expr): t.Expr = e match {
        case Decreases(v: Variable, body) if v.getType(symbols).isInstanceOf[ADTType] =>
          t.Decreases(transform(size(v)), transform(body)).setPos(e)

        case Decreases(Tuple(ts), body) =>
          t.Decreases(t.Tuple(ts.map {
            case v: Variable if v.getType(symbols).isInstanceOf[ADTType] => transform(size(v))
            case e => transform(e)
          }), transform(body)).setPos(e)

        case _ =>
          super.transform(e)
      }

      private def size(v: Variable): Expr = {
        require(v.getType(symbols).isInstanceOf[ADTType])
        val ADTType(id, tps) = v.getType(symbols)
        FunctionInvocation(sizes.fullSizeId(symbols.sorts(id)), tps, Seq(v)).setPos(v)
      }
    }

    def needsMeasure(fd: FunDef): Boolean = symbols.isRecursive(fd.id) && {
      val specced = exprOps.BodyWithSpecs(fd.fullBody)
      !specced.specs.exists(_.kind == exprOps.MeasureKind)
<<<<<<< HEAD
    }
=======
    }   

    def getPosts(id: Identifier): Postconditions = 
      postconditionCache.getOrElse(id, MutableMap())

    def annotateApps(original: FunDef) = {
      object injector extends inox.transformers.TreeTransformer {
        val s: self.s.type = self.s
        val t: self.s.type = self.s

        override def transform(e: Expr): Expr = e match {
          case fi @ FunctionInvocation(_, _, args) =>
            fi.copy(args = (symbols.getFunction(fi.id).params.map(_.id) zip args).map {
              case (id, l @ Lambda(largs, body)) if applicationCache.isDefinedAt(original.id, fi.id,id) =>
                val cnstr = applicationCache(original.id, fi.id,id) 
                body match {
                  case FunctionInvocation(lid,_,_) if lid == original.id => 
                    Lambda(largs, Assume(cnstr(largs), body))
                  case _                         => 
                    /*
                      a) This avoids a problem detected in LawTypeArgsElim.scala.
                      Annotating assume makes appear an undeclared variable in the
                      assumption and type checking fails.

                      b) This avoids annotating the lambda when it is not needed for
                      termination (condition lid == original.id). Annotating in that 
                      case may make it difficult for the SMT solvers in some instances.
                    */
                    l                   
                }
                
              case (_, arg) => transform(arg)
            })            
          case _ =>
            super.transform(e)
        }
      }

      injector.transform(original)
    }

    /* Annotation order matters, postconditions can 
       introduce size functions which are yet unknown 
       in the symbols */
    def annotate(original: FunDef) = annotateApps(original)
>>>>>>> fd475423

    def inferMeasure(original: FunDef): FunDef = measureCache.get(original) match {
      case Some(measure) =>
        val annotated = annotate(original)
        annotated.copy(fullBody = exprOps.withMeasure(annotated.fullBody, Some(measure.setPos(original))))

      case None => try {
        val guarantee = timers.evaluators.termination.inference.run {
          reporter.debug(s"  - Inferring measure for ${original.id.asString}...")
          pipeline.terminates(original)
        }

        val result = guarantee match {
          case pipeline.Terminates(_, Some(measure), Some(lemmas)) =>
            reporter.debug(s" => Found measure for ${original.id.asString}.")
            measureCache ++= pipeline.measureCache.get
            pipeline.measureCache.get.keys.map{ fd => 
              postconditionCache(fd.id) = lemmas._1 
            }
            applicationCache ++= lemmas._2
            val annotated = annotate(original)
            annotated.copy(fullBody = exprOps.withMeasure(annotated.fullBody, Some(measure.setPos(original))))

          case pipeline.Terminates(_, None, _) =>
            reporter.debug(s" => No measure needed for ${original.id.asString}.")
            original

          case _ if exprOps.measureOf(original.fullBody).isDefined =>
            reporter.debug(s" => Function ${original.id.asString} already has a measure.")
            original

          case nt: pipeline.NonTerminating =>
            reporter.warning(original.getPos, nt.asString)
            original

          case _ =>
            reporter.warning(original.getPos, s"Could not infer measure for function ${original.id.asString}")
            original
        }

        annotate(result, guarantee)
      } catch {
        case FailedMeasureInference(fd, msg) =>
          reporter.warning(fd.getPos, msg)
          original
      }
    }

    private def annotate(fd: FunDef, guarantee: pipeline.TerminationGuarantee): FunDef = {
      fd.copy(flags = fd.flags :+ TerminationStatus(status(guarantee)))
    }

    private def status(g: pipeline.TerminationGuarantee): TerminationReport.Status = g match {
      case pipeline.NoGuarantee       => TerminationReport.Unknown
      case pipeline.Terminates(_,_,_) => TerminationReport.Terminating
      case _                          => TerminationReport.NonTerminating
    }
  }

  override protected def extractFunction(context: TransformerContext, fd: s.FunDef): FunctionResult = {
    if (options.findOptionOrDefault(optInferMeasures) && context.needsMeasure(fd)) {
      val tfd   = context.transformer.transform(context.inferMeasure(fd))
      val posts = context.getPosts(fd.id)
      (tfd, posts)
    } else {
      (context.transformer.transform(fd), MutableMap.empty)
    }
  }

  override def registerFunctions(symbols: t.Symbols, functions: Seq[FunctionResult]): t.Symbols = 
    symbols

  override protected def extractSymbols(context: TransformerContext, symbols: s.Symbols): t.Symbols = {
    val results: Seq[(t.FunDef, MutableMap[Identifier,s.Lambda])] = 
      symbols.functions.values.map(fd =>  
        funCache.cached(fd, context)(extractFunction(context,fd))
      ).toSeq
    
    val posts: Map[Identifier, s.Lambda] = results.flatMap{ case (tfd,post) => post }.toMap
    
    def annotatePosts(original: t.FunDef) = {
      val postTransformer: transformers.TreeTransformer {
        val s: self.s.type;
        val t: self.t.type
      } = new transformers.TreeTransformer { 
        val s: self.s.type = self.s; 
        val t: self.t.type = self.t 
      }

      val postCache: Map[Identifier, t.Lambda] = 
        posts.mapValues{ (v: s.Lambda) => 
          postTransformer.transform(v).asInstanceOf[t.Lambda] 
        }
      postCache.get(original.id) match {
        case Some(post@t.Lambda(Seq(nlarg), nbody)) => 
          val newVd = t.ValDef.fresh("arg", original.returnType)
          val newMap: Map[t.ValDef, t.Expr] = Map((nlarg, newVd.toVariable))
          val newNBody: t.Expr = t.exprOps.replaceFromSymbols(newMap, nbody)(t.convertToVal)
          val refinement = t.RefinementType(newVd, newNBody) 
          original.copy(returnType = refinement)
        case None       => original
      } 
    }  

    val sizeFunctions: Seq[t.FunDef] = 
      sizes.getFunctions(symbols).map(context.transformer.transform(_)).toSeq
    
    val functions = results.map { case (tfd, post) =>
      annotatePosts(tfd)
    }.toSeq 

    val sorts = symbols.sorts.values.map { sort =>
      sortCache.cached(sort, context)(extractSort(context, sort))
    }.toSeq

    t.NoSymbols.withSorts(sorts).withFunctions(functions ++ sizeFunctions)
  }
}

object MeasureInference { self =>
  def apply(tr: Trees)(implicit ctx: inox.Context): extraction.ExtractionPipeline {
    val s: tr.type
    val t: tr.type
  } = new {
    override val s: tr.type = tr
    override val t: tr.type = tr
    override val context = ctx
  } with MeasureInference
}<|MERGE_RESOLUTION|>--- conflicted
+++ resolved
@@ -74,9 +74,6 @@
     def needsMeasure(fd: FunDef): Boolean = symbols.isRecursive(fd.id) && {
       val specced = exprOps.BodyWithSpecs(fd.fullBody)
       !specced.specs.exists(_.kind == exprOps.MeasureKind)
-<<<<<<< HEAD
-    }
-=======
     }   
 
     def getPosts(id: Identifier): Postconditions = 
@@ -122,7 +119,6 @@
        introduce size functions which are yet unknown 
        in the symbols */
     def annotate(original: FunDef) = annotateApps(original)
->>>>>>> fd475423
 
     def inferMeasure(original: FunDef): FunDef = measureCache.get(original) match {
       case Some(measure) =>
