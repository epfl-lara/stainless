--- conflicted
+++ resolved
@@ -58,11 +58,7 @@
   case class FunBodyAST(body: Expr) extends FunBody
   case class FunBodyManual(includes: Seq[String], body: String) extends FunBody // NOTE `body` is actually the whole function!
 
-<<<<<<< HEAD
-  case class FunDef(id: Id, returnType: Type, ctx: Seq[ValDef], params: Seq[ValDef], var body: FunBody, isExported: Boolean) extends Def {
-=======
   case class FunDef(id: Id, returnType: Type, ctx: Seq[ValDef], params: Seq[ValDef], var body: FunBody, isExported: Boolean, isPure: Boolean) extends Def {
->>>>>>> 8fa04b5b
     // Ignore body in equality/hash code; actually, use only the identifier. This is to prevent infinite recursion...
     override def equals(that: Any): Boolean = that match {
       case fd: FunDef => fd.id == id
