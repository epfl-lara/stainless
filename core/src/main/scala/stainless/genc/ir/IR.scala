--- conflicted
+++ resolved
@@ -39,19 +39,6 @@
    ****************************************************************************************************/
   sealed abstract class Def extends Tree
 
-<<<<<<< HEAD
-  case class Prog(functions: Seq[FunDef], classes: Seq[ClassDef]) {
-
-    private def wrapWith(header: String, s: String) = {
-      if (s.isEmpty) ""
-      else "-------------" + header + "-------------\n" + s + "\n\n"
-    }
-
-    override def toString = {
-      wrapWith("Classes", classes.mkString("\n\n")) ++
-      wrapWith("Functions", functions.mkString("\n\n"))
-    }
-=======
   case class Prog(
     // boolean is set to true when for global declarations that are declared outside of the Stainless program
     decls: Seq[(Decl, Boolean)],
@@ -59,7 +46,6 @@
     classes: Seq[ClassDef]
   ) {
     override def toString: String = printer(this)
->>>>>>> f1f336e4
   }
 
   // Define a function body as either a regular AST or a manually defined
