--- conflicted
+++ resolved
@@ -20,12 +20,9 @@
     case FunType(ret, params) =>
       ret +: params
 
-<<<<<<< HEAD
-=======
     case FixedArrayType(base, _) =>
       Seq(base)
 
->>>>>>> 8fa04b5b
     case Struct(id, fields, _) =>
       id +: fields
 
