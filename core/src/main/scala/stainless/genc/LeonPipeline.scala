--- conflicted
+++ resolved
@@ -3,18 +3,10 @@
 package stainless
 package genc
 
-<<<<<<< HEAD
-abstract class LeonPipeline[F, T] {
-  self =>
-=======
 abstract class LeonPipeline[F, T] { self =>
->>>>>>> 8fa04b5b
 
   val context: inox.Context
 
-<<<<<<< HEAD
-  def run(ctx: inox.Context, v: F): T
-=======
   def andThen[G](thenn: LeonPipeline[T, G]): LeonPipeline[F, G] = new {
     val context = self.context
   } with LeonPipeline[F,G] {
@@ -24,7 +16,6 @@
   }
 
   def run(v: F): T
->>>>>>> 8fa04b5b
 }
 
 object LeonPipeline {
