--- conflicted
+++ resolved
@@ -19,14 +19,8 @@
   def run(cprog: CIR.Prog): NIR.Prog = new Normaliser(context)(cprog)
 }
 
-<<<<<<< HEAD
-  def run(ctx: inox.Context, cprog: CIR.Prog): NIR.Prog = {
-    new Normaliser(ctx)(cprog)
-  }
-=======
 object NormalisationPhase {
   def apply(implicit ctx: inox.Context): LeonPipeline[CIR.Prog, NIR.Prog] = new {
     val context = ctx
   } with NormalisationPhase
->>>>>>> 8fa04b5b
 }