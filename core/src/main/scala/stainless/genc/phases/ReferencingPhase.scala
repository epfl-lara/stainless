/* Copyright 2009-2021 EPFL, Lausanne */

package stainless
package genc
package phases

import ir.IRs.{ LIR, RIR }
import ir.{ Referentiator }

/*
 * This phase identify which variable should be reference instead of value,
 * and make sure reference are dereferenced before being accessed.
 *
 * Add ReferenceType, Ref and Deref to the input CIR program.
 *
 * NOTE a ReferenceType(T) is basically a T* in C.
 */
trait ReferencingPhase extends LeonPipeline[LIR.Prog, RIR.Prog] {
  val name = "Referencer"

  private implicit val debugSection = DebugSectionGenC

  def run(lprog: LIR.Prog): RIR.Prog = new Referentiator(context)(lprog)
}

<<<<<<< HEAD
  def run(ctx: inox.Context, lprog: LIR.Prog): RIR.Prog = {
    new Referentiator(ctx)(lprog)
  }
=======
object ReferencingPhase {
  def apply(implicit ctx: inox.Context): LeonPipeline[LIR.Prog, RIR.Prog] = new {
    val context = ctx
  } with ReferencingPhase
>>>>>>> 8fa04b5b
}<|MERGE_RESOLUTION|>--- conflicted
+++ resolved
@@ -23,14 +23,8 @@
   def run(lprog: LIR.Prog): RIR.Prog = new Referentiator(context)(lprog)
 }
 
-<<<<<<< HEAD
-  def run(ctx: inox.Context, lprog: LIR.Prog): RIR.Prog = {
-    new Referentiator(ctx)(lprog)
-  }
-=======
 object ReferencingPhase {
   def apply(implicit ctx: inox.Context): LeonPipeline[LIR.Prog, RIR.Prog] = new {
     val context = ctx
   } with ReferencingPhase
->>>>>>> 8fa04b5b
 }