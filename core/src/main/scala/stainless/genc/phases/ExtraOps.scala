/* Copyright 2009-2021 EPFL, Lausanne */

package stainless
package genc

import extraction.throwing.trees._

import collection.mutable.{ Set => MutableSet }

private[genc] object ExtraOps {
  // copied from AdtSpecialization
  def root(id: Identifier)(implicit symbols: Symbols): Identifier = {
    symbols.getClass(id).parents.map(ct => root(ct.id)).headOption.getOrElse(id)
  }

  case class ManualDef(code: String, includes: Seq[String])

  private val manualDefAnnotation = "cCode.function"

  implicit class FunAbsOps(val fa: FunAbstraction)  {
    def isManuallyDefined = hasAnnotation(manualDefAnnotation)

    def extAnnotations: Map[String, Seq[Any]] = fa.flags.collect {
      case Annotation(s, args) => s -> args
    }.toMap
    def annotations: Set[String] = extAnnotations.keySet

    def getManualDefinition = {
      assert(isManuallyDefined)

      val Seq(StringLiteral(code), StringLiteral(includes0)) = fa.extAnnotations(manualDefAnnotation)

      val includes =
        if (includes0.isEmpty) Nil
        else { includes0 split ':' }.toSeq

      ManualDef(code.stripMargin, includes)
    }

    private def hasAnnotation(annot: String) = annotations contains annot
  }

  // Extra tools on FunDef, especially for annotations
  implicit class FunDefOps(val fd: FunDef) {
    def isMain = fd.id.name == "main"

    def isExtern          = fd.flags contains Extern
    def isDropped         = hasAnnotation("cCode.drop") || fd.flags.contains(Ghost)
    def isExported        = hasAnnotation("export")
    def isManuallyDefined = hasAnnotation(manualDefAnnotation)

    def extAnnotations: Map[String, Seq[Any]] = fd.flags.collect {
      case Annotation(s, args) => s -> args
    }.toMap
    def annotations: Set[String] = extAnnotations.keySet

    def getManualDefinition = {
      assert(isManuallyDefined)

      val Seq(StringLiteral(code), StringLiteral(includes0)) = fd.extAnnotations(manualDefAnnotation)

      val includes =
        if (includes0.isEmpty) Nil
        else { includes0 split ':' }.toSeq

      ManualDef(code.stripMargin, includes)
    }

    def isGeneric = fd.tparams.length > 0

    def hasAnnotation(annot: String) = annotations contains annot
  }

  // Extra tools on ClassDef, especially for annotations, inheritance & generics
  implicit class ClassDefOps(val cd: ClassDef) {
    def isManuallyTyped = hasAnnotation(manualTypeAnnotation)
    def isDropped       = hasAnnotation(droppedAnnotation)
    def isExported      = hasAnnotation("export")
<<<<<<< HEAD
=======
    def isGlobal        = cd.flags.exists(_.name.startsWith("cCode.global"))
    def isGlobalDefault = cd.flags.exists(_.name == "cCode.global")
    def isGlobalUninitialized = cd.flags.exists(_.name == "cCode.globalUninitialized")
    def isGlobalExternal = cd.flags.exists(_.name == "cCode.globalExternal")
>>>>>>> f1f336e4

    def extAnnotations: Map[String, Seq[Any]] = cd.flags.collect {
      case Annotation(s, args) => s -> args
    }.toMap
    def annotations: Set[String] = extAnnotations.keySet

    def getManualType = {
      assert(isManuallyTyped)

      val Seq(StringLiteral(alias), StringLiteral(includes0)) = cd.extAnnotations(manualTypeAnnotation)
      val include = if (includes0.isEmpty) None else Some(includes0)

      ManualType(alias, include)
    }

    case class ManualType(alias: String, include: Option[String])

    def isCandidateForInheritance = cd.isAbstract || !cd.parents.isEmpty

    def isGeneric = cd.tparams.length > 0

    def isRecursive(implicit sym: Symbols): Boolean = {
      val defs: Set[ClassDef] = cd.parents.map(_.tcd.cd).toSet + cd

      val seens = MutableSet[ClassType]()

      def rec(typ: Type): Boolean = typ match {
        case t: ClassType if seens(t) => false

        case t: ClassType =>
          val cd0 = t.tcd.cd
          defs(cd0) || {
            seens += t

            (cd0.fields map { _.getType } exists rec) ||
            (cd0.parents exists rec) ||
            (cd0.children exists (cd => rec(cd.typed.toType)))
          }

        case NAryType(ts, _) => ts exists rec

        case _ => false
      }

      // Find out if the parent of cd or cd itself are involved in a type of a field
      cd.fields map { _.getType } exists rec
    }

    // copied from AdtSpecialization
    def isCandidate(implicit symbols: Symbols): Boolean = {
      val id = cd.id

      cd.parents match {
        case Nil =>
          def rec(cd: ClassDef): Boolean = {
            val cs = cd.children
            (cd.parents.size <= 1) &&
            (cd.typeMembers.isEmpty) &&
            (cs forall rec) &&
            (cd.parents forall (_.tps == cd.typeArgs)) &&
            ((cd.flags contains IsAbstract) || cs.isEmpty) &&
            (!(cd.flags contains IsAbstract) || cd.fields.isEmpty) &&
            (cd.typeArgs forall (tp => tp.isInvariant && !tp.flags.exists { case Bounds(_, _) => true case _ => false }))
          }
          rec(cd)
        case _ => symbols.getClass(root(id)).isCandidate
      }
    }

    // copied from AdtSpecialization
    def isCaseObject(implicit symbols: Symbols): Boolean = {
      val id = cd.id
      isCandidate && (symbols.getClass(id).flags contains IsCaseObject)
    }

    // Check whether the class has some fields or not
    def isEmpty = cd.fields.isEmpty

    def hasAnnotation(annot: String) = cd.annotations contains annot
    private val manualTypeAnnotation = "cCode.typedef"
    private val droppedAnnotation = "cCode.drop"
  }

  def isGlobal(tpe: Type)(implicit symbols: Symbols): Boolean = tpe match {
    case ct: ClassType => ct.tcd.cd.isGlobal
    case _ => false
  }

}<|MERGE_RESOLUTION|>--- conflicted
+++ resolved
@@ -76,13 +76,10 @@
     def isManuallyTyped = hasAnnotation(manualTypeAnnotation)
     def isDropped       = hasAnnotation(droppedAnnotation)
     def isExported      = hasAnnotation("export")
-<<<<<<< HEAD
-=======
     def isGlobal        = cd.flags.exists(_.name.startsWith("cCode.global"))
     def isGlobalDefault = cd.flags.exists(_.name == "cCode.global")
     def isGlobalUninitialized = cd.flags.exists(_.name == "cCode.globalUninitialized")
     def isGlobalExternal = cd.flags.exists(_.name == "cCode.globalExternal")
->>>>>>> f1f336e4
 
     def extAnnotations: Map[String, Seq[Any]] = cd.flags.collect {
       case Annotation(s, args) => s -> args
