--- conflicted
+++ resolved
@@ -37,15 +37,9 @@
     val impl = new S2IRImpl(context, ctxDB, deps)
     impl.run()
 
-<<<<<<< HEAD
-    val ir = CIR.Prog(
-      impl.funCache.values.toList,
-      impl.classCache.values.toList
-=======
     CIR.Prog(
       impl.funResults.values.toList,
       impl.classResults.values.toList
->>>>>>> 8fa04b5b
     )
   }
 
@@ -127,15 +121,9 @@
   // instantiation of the outer function we have only one TypedFunDef for the inner function.
   val funResults = MutableMap[(FunAbstraction, Seq[Type], TypeMapping), CIR.FunDef]()
 
-<<<<<<< HEAD
-  // The `classCache` might be queried with a generic class type, which is why we keep the concrete
-  // type mapping in the cache key
-  val classCache = MutableMap[(ClassType, TypeMapping), CIR.ClassDef]()
-=======
   // The `classResults` might be queried with a generic class type, which is why we keep the concrete
   // type mapping in the cache key
   val classResults = MutableMap[(ClassType, TypeMapping), CIR.ClassDef]()
->>>>>>> 8fa04b5b
 
 
 
@@ -289,11 +277,7 @@
       val id = "Tuple" + buildIdPostfix(bases)
       CIR.ClassDef(id, None, fields, isAbstract = false, isExported = false)
 
-<<<<<<< HEAD
-    case _ => ctx.reporter.fatalError(typ.getPos, s"Unexpected ${typ.getClass} instead of TupleType")
-=======
     case _ => reporter.fatalError(typ.getPos, s"Unexpected ${typ.getClass} instead of TupleType")
->>>>>>> 8fa04b5b
   }
 
   private def castNotSupported(ct: ClassType): Boolean =
@@ -520,15 +504,9 @@
     val isPure = fa.flags.contains(IsPure) || analysis.effects(fa.fullBody).isEmpty
 
     // Build a partial function without body in order to support recursive functions
-<<<<<<< HEAD
-    val fun = CIR.FunDef(id, returnType, funCtx, params, null, export)
-
-    funCache.update(cacheKey, fun) // Register with the callee TypeMapping, *not* the newer
-=======
     val fun = CIR.FunDef(id, returnType, funCtx, params, null, export, isPure)
 
     funResults.update(cacheKey, fun) // Register with the callee TypeMapping, *not* the newer
->>>>>>> 8fa04b5b
 
     // Now proceed with the body
     val body: CIR.FunBody =
@@ -599,11 +577,7 @@
 
   private def rec(ct: ClassType)(implicit tm: TypeMapping): CIR.ClassDef = {
     val cacheKey = (ct, tm)
-<<<<<<< HEAD
-    classCache.getOrElseUpdate(cacheKey, {
-=======
     classResults.getOrElseUpdate(cacheKey, {
->>>>>>> 8fa04b5b
     // Convert the whole class hierarchy to register all siblings, in a top down fasion, that way
     // each children class in the the CIR hierarchy get registered to its parent and we can keep track
     // of all of them.
@@ -624,18 +598,8 @@
       // disable name mangling for fields of exported classes
       val mangling = !cd.isExported
 
-      // disable name mangling for fields of exported classes
-      val mangling = !cd.isExported
-
       // Use the class definition id, not the typed one as they might not match.
       val nonGhostFields = tcd.fields.filter(!_.flags.contains(Ghost))
-<<<<<<< HEAD
-      val fieldTypes = nonGhostFields.map(_.tpe) map rec
-      val fields = (nonGhostFields zip fieldTypes) map { case (vd, typ) =>
-        CIR.ValDef(rec(vd.id, withUnique = mangling), typ, vd.flags.contains(IsVar))
-      }
-
-=======
 
       val arrayLengths: Seq[(Identifier, Int)] = cd.flags
         .find(_.isInstanceOf[HasADTInvariant]).toSeq.flatMap {
@@ -664,7 +628,6 @@
           CIR.ValDef(rec(vd.id, withUnique = mangling), rec(typ), vd.flags.contains(IsVar))
       })
 
->>>>>>> 8fa04b5b
       val clazz = CIR.ClassDef(id, parent, fields, cd.isAbstract, cd.isExported)
 
       val newAcc = acc + (ct -> clazz)
@@ -730,20 +693,12 @@
           val fields = ct.tcd.fields
           val optFieldId = fields collectFirst { case field if field.id.name == fieldId0.name => field.id }
           val fieldId = optFieldId getOrElse {
-<<<<<<< HEAD
-            ctx.reporter.fatalError(e.getPos, s"No corresponding field for $fieldId0 in class $ct")
-=======
             reporter.fatalError(e.getPos, s"No corresponding field for $fieldId0 in class $ct")
->>>>>>> 8fa04b5b
           }
           CIR.Assign(CIR.FieldAccess(rec(obj), rec(fieldId, withUnique = !ct.tcd.cd.isExported)), rec(expr))
 
         case typ =>
-<<<<<<< HEAD
-          ctx.reporter.fatalError(e.getPos, s"Unexpected type $typ. Only class type are expected to update fields")
-=======
           reporter.fatalError(e.getPos, s"Unexpected type $typ. Only class type are expected to update fields")
->>>>>>> 8fa04b5b
       }
 
     case LetRec(lfds, body) =>
