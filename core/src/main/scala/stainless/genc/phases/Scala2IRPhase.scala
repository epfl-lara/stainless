--- conflicted
+++ resolved
@@ -5,12 +5,8 @@
 package phases
 
 import extraction._
-<<<<<<< HEAD
-import extraction.throwing.trees._
-=======
 import extraction.throwing. { trees => tt }
 import tt._
->>>>>>> f1f336e4
 
 import inox.utils.Position
 
@@ -42,14 +38,9 @@
     impl.run()
 
     CIR.Prog(
-<<<<<<< HEAD
-      impl.funResults.values.toList,
-      impl.classResults.values.toList
-=======
       impl.declResults.toList,
       impl.funResults.values.toList,
       impl.classResults.filter { case ((ct, _), _) => !isGlobal(ct)(deps.syms) }.values.toList,
->>>>>>> f1f336e4
     )
   }
 }
@@ -62,19 +53,6 @@
   with oo.IdentityClasses
   with oo.IdentityTypeDefs { self =>
 
-<<<<<<< HEAD
-private class S2IRImpl(val context: inox.Context, val ctxDB: FunCtxDB, val deps: Dependencies)(implicit val syms: Symbols)
-  extends extraction.imperative.EffectsAnalyzer
-  with IdentityFunctions
-  with IdentitySorts
-  with oo.IdentityClasses
-  with oo.IdentityTypeDefs { self =>
-
-  import context._
-
-  val s: extraction.throwing.trees.type = extraction.throwing.trees
-  val t: extraction.throwing.trees.type = extraction.throwing.trees
-=======
   implicit val syms = deps.syms
   override implicit val printerOpts: tt.PrinterOptions = tt.PrinterOptions.fromSymbols(syms, context)
 
@@ -83,7 +61,6 @@
 
   val s: tt.type = tt
   val t: tt.type = tt
->>>>>>> f1f336e4
 
   implicit val debugSection = DebugSectionGenC
   private val prog = inox.Program(extraction.throwing.trees)(syms)
@@ -134,13 +111,8 @@
     for (df <- deps.deps) {
       df match {
         case fd: FunDef if fd.isExported =>
-<<<<<<< HEAD
-          rec(Outer(fd), Seq())(Map.empty, (Map.empty, Map.empty))
-        case cd: ClassDef if cd.isExported =>
-=======
           rec(Outer(fd), Seq())(Map.empty, Env(Map.empty, Map.empty, fd.isExported))
         case cd: ClassDef if cd.isExported || cd.isGlobal =>
->>>>>>> f1f336e4
           rec(cd.typed.toType)(Map.empty)
         case _ =>
       }
@@ -185,41 +157,17 @@
 
   // Extract the ValDef from the known one
   private def buildBinding(vd: ValDef)(implicit env: Env, tm: TypeMapping): CIR.Binding = {
-<<<<<<< HEAD
-    val typ = instantiate(vd.tpe, tm)
-    val optVd = env._1.get(vd -> typ)
-    val newVD = optVd match {
-      case Some(vd2) => vd2
-      case None =>
-        // Identifiers in Leon are known to be tricky when it comes to unique id.
-        // It sometimes happens that the unique id are not in sync, especially with
-        // generics. Here we try to find the best match based on the name only.
-        reporter.warning(s"Working around issue with identifiers on ${vd.id}...")
-        env._1.collectFirst {
-          case ((eid, etype), evd) if eid.id.name == vd.id.name && etype == typ => evd
-        } getOrElse {
-           reporter.fatalError(vd.getPos, s"Couldn't find a ValDef for ${vd.id} in the environment:\n$env")
-        }
-    }
-=======
     val typ = instantiateType(vd.tpe, tm)
     val newVD = env.bindings(vd, typ)
->>>>>>> f1f336e4
     CIR.Binding(newVD)
   }
 
   private def buildLet(x: ValDef, e: Expr, body: Expr, isVar: Boolean)
                       (implicit env: Env, tm: TypeMapping): CIR.Expr = {
     val vd = CIR.ValDef(rec(x.id), rec(x.tpe), isVar)
-<<<<<<< HEAD
-    val decl = CIR.DeclInit(vd, rec(e))
-    val newValDefEnv = env._1 + ((x, instantiate(x.tpe, tm)) -> vd)
-    val rest = rec(body)((newValDefEnv, env._2), tm)
-=======
     val decl = CIR.Decl(vd, Some(rec(e)))
     val newBindings = env.bindings + ((x, instantiateType(x.tpe, tm)) -> vd)
     val rest = rec(body)(env.copy(bindings = newBindings), tm)
->>>>>>> f1f336e4
 
     CIR.buildBlock(Seq(decl, rest))
   }
@@ -645,13 +593,8 @@
       if (cd.isCaseObject)
         reporter.fatalError(ct.getPos, s"Case objects (${ct.id.asString}) are not convertible to ClassDef in GenC")
 
-<<<<<<< HEAD
-      // disable name mangling for fields of exported classes
-      val mangling = !cd.isExported
-=======
       // disable name mangling for fields of exported and global classes
       val mangling = !cd.isExported && !cd.isGlobal
->>>>>>> f1f336e4
 
       // Use the class definition id, not the typed one as they might not match.
       val nonGhostFields = tcd.fields.filter(!_.flags.contains(Ghost))
@@ -669,24 +612,6 @@
                 array -> bv.toBigInt.toInt
             })
         }
-<<<<<<< HEAD
-
-      if (arrayLengths.map(_._1).toSet.size != arrayLengths.length) {
-        reporter.fatalError(cd.getPos, "Cannot specify two lengths for an array in a class invariant")
-      }
-
-      val arrayLengthsMap: Map[Identifier, Int] = arrayLengths.toMap
-
-      val fields = nonGhostFields.map(vd => vd.tpe match {
-        case ArrayType(base) if arrayLengthsMap.contains(vd.id) =>
-          CIR.ValDef(rec(vd.id, withUnique = mangling), CIR.ArrayType(rec(base), Some(arrayLengthsMap(vd.id))), vd.flags.contains(IsVar))
-        case typ =>
-          CIR.ValDef(rec(vd.id, withUnique = mangling), rec(typ), vd.flags.contains(IsVar))
-      })
-
-      val clazz = CIR.ClassDef(id, parent, fields, cd.isAbstract, cd.isExported)
-=======
->>>>>>> f1f336e4
 
       if (arrayLengths.map(_._1).toSet.size != arrayLengths.length) {
         reporter.fatalError(cd.getPos, "Cannot specify two lengths for an array in a class invariant")
@@ -790,18 +715,6 @@
 
     case Assignment(v, expr) => CIR.Assign(buildBinding(v.toVal), rec(expr))
 
-<<<<<<< HEAD
-    case FieldAssignment(obj, fieldId0, expr) =>
-      // The fieldId might actually not be the correct one;
-      // it's global counter might differ from the one in the class definition.
-      obj.getType match {
-        case ct: ClassType =>
-          val fields = ct.tcd.fields
-          val optFieldId = fields collectFirst { case field if field.id.name == fieldId0.name => field.id }
-          val fieldId = optFieldId getOrElse {
-            reporter.fatalError(e.getPos, s"No corresponding field for $fieldId0 in class $ct")
-          }
-=======
     case FieldAssignment(obj, fieldId, expr) =>
       obj.getType match {
         case ct: ClassType if isGlobal(ct) =>
@@ -812,7 +725,6 @@
           CIR.Assign(CIR.Binding(vd), rec(expr))
 
         case ct: ClassType =>
->>>>>>> f1f336e4
           CIR.Assign(CIR.FieldAccess(rec(obj), rec(fieldId, withUnique = !ct.tcd.cd.isExported)), rec(expr))
 
         case typ =>
@@ -901,10 +813,6 @@
       CIR.Construct(ct2, args2)
 
     case ClassSelector(obj, fieldId) =>
-<<<<<<< HEAD
-      val cd = obj.getType.asInstanceOf[ClassType].tcd.cd
-      CIR.FieldAccess(rec(obj), rec(fieldId, withUnique = !cd.isExported))
-=======
       val ct = obj.getType.asInstanceOf[ClassType]
       val cd = ct.tcd.cd
       if (isGlobal(ct)) {
@@ -916,7 +824,6 @@
       } else {
         CIR.FieldAccess(rec(obj), rec(fieldId, withUnique = !cd.isExported))
       }
->>>>>>> f1f336e4
 
     case tuple @ Tuple(args0) =>
       val clazz = tuple2Class(tuple.getType)
@@ -949,11 +856,7 @@
       val tmpVd = CIR.ValDef(tmpId, rec(base), false)
       val tmp = CIR.Binding(tmpVd)
       CIR.buildBlock(Seq(
-<<<<<<< HEAD
-        CIR.DeclInit(tmpVd, CIR.ArrayAccess(a1, i1)),
-=======
         CIR.Decl(tmpVd, Some(CIR.ArrayAccess(a1, i1))),
->>>>>>> f1f336e4
         CIR.Assign(CIR.ArrayAccess(a1, i1), CIR.ArrayAccess(a2, i2)),
         CIR.Assign(CIR.ArrayAccess(a2, i2), tmp),
       ))
@@ -993,11 +896,7 @@
     case IfExpr(cond, thenn, NoTree(_)) => CIR.If(rec(cond), rec(thenn))
     case IfExpr(cond, thenn, elze) => CIR.IfElse(rec(cond), rec(thenn), rec(elze))
 
-<<<<<<< HEAD
-    case While(cond, body, _, _)     => CIR.While(rec(cond), rec(body))
-=======
     case While(cond, body, _, _, _)     => CIR.While(rec(cond), rec(body))
->>>>>>> f1f336e4
 
     case LessThan(lhs, rhs)       => buildBinOp(lhs, O.LessThan, rhs)(e.getPos)
     case GreaterThan(lhs, rhs)    => buildBinOp(lhs, O.GreaterThan, rhs)(e.getPos)
