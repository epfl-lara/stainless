--- conflicted
+++ resolved
@@ -159,7 +159,6 @@
     }
 
     case Decl(vd, None) => C.Decl(rec(vd.id), rec(vd.getType), None)
-<<<<<<< HEAD
 
     case Decl(vd, Some(ArrayInit(ArrayAllocStatic(arrayType, length, values0)))) if allowFixedArray && vd.typ.isFixedArray =>
       val values = values0 match {
@@ -175,23 +174,6 @@
       }
       C.Decl(rec(vd.id), rec(vd.typ), Some(C.ArrayStatic(rec(arrayType.base), values)))
 
-=======
-
-    case Decl(vd, Some(ArrayInit(ArrayAllocStatic(arrayType, length, values0)))) if allowFixedArray && vd.typ.isFixedArray =>
-      val values = values0 match {
-        case Right(values0) => values0.map(rec(_))
-        case Left(_) =>
-          // By default, 0-initialisation using only zero value
-          val z = arrayType.base match {
-            case PrimitiveType(Int8Type) => Int8Lit(0)
-            case PrimitiveType(Int32Type) => Int32Lit(0)
-            case _ => ctx.reporter.fatalError(s"Unexpected integral type $arrayType")
-          }
-          Seq(C.Lit(z))
-      }
-      C.Decl(rec(vd.id), rec(vd.typ), Some(C.ArrayStatic(rec(arrayType.base), values)))
-
->>>>>>> 5abe86dd
     case Decl(vd, Some(ArrayInit(ArrayAllocStatic(arrayType, length, values0)))) =>
       val bufferId = C.FreshId("buffer")
       val values = values0 match {
