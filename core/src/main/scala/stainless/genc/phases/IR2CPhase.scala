--- conflicted
+++ resolved
@@ -150,17 +150,10 @@
       exprs
         .filter {
           case Binding(vd) if vd.typ.isUnitType => false
-<<<<<<< HEAD
-          case DeclInit(vd, _) if vd.typ.isUnitType => false
-          case e => true
-        }
-        .map(rec)
-=======
           case Decl(vd, _) if vd.typ.isUnitType => false
           case e => true
         }
         .map(rec(_))
->>>>>>> f1f336e4
     }
 
     case Decl(vd, None) => C.Decl(rec(vd.id), rec(vd.getType), None)
@@ -203,11 +196,7 @@
 
     case ArrayInit(ArrayAllocStatic(arrayType, length, values0)) =>
       val values = values0 match {
-<<<<<<< HEAD
-        case Right(values0) => values0 map rec
-=======
         case Right(values0) => values0.map(rec(_))
->>>>>>> f1f336e4
         case Left(_) =>
           // By default, 0-initialisation using only zero value
           val z = arrayType.base match {
@@ -219,11 +208,7 @@
       }
       C.ArrayStatic(rec(arrayType.base), values)
 
-<<<<<<< HEAD
-    case DeclInit(vd, ArrayInit(ArrayAllocVLA(arrayType, length, valueInit))) =>
-=======
     case Decl(vd, Some(ArrayInit(ArrayAllocVLA(arrayType, length, valueInit)))) =>
->>>>>>> f1f336e4
       val bufferId = C.FreshId("buffer")
       val lenId = C.FreshId("length")
       val lenDecl = C.Decl(lenId, C.Primitive(Int32Type), Some(rec(length))) // Eval `length` once only
@@ -242,15 +227,9 @@
 
     case Construct(cd, args) => constructObject(cd, args) // can be a StructInit or an EnumLiteral
 
-<<<<<<< HEAD
-    case ArrayInit(alloc) => ctx.reporter.fatalError("This should be part of a DeclInit expression!")
-
-    // no `data` field for fixed arrays
-=======
     case ArrayInit(alloc) => ctx.reporter.fatalError("This should be part of a Decl expression!")
 
     // no `data` field for fixed arrays accesses
->>>>>>> f1f336e4
     case ArrayAccess(FieldAccess(obj, fieldId), index)
       if  obj.getType.isInstanceOf[ClassType] &&
           obj.getType.asInstanceOf[ClassType].clazz.fields.exists(vd =>
@@ -277,11 +256,8 @@
 
     case FieldAccess(obj, fieldId) => C.FieldAccess(rec(obj), rec(fieldId))
 
-<<<<<<< HEAD
-=======
     // no `data` field for fixed arrays accesses
     case ArrayAccess(array, index) if array.getType.isFixedArray => C.ArrayAccess(rec(array), rec(index))
->>>>>>> f1f336e4
     case ArrayAccess(array, index) => C.ArrayAccess(C.FieldAccess(rec(array), C.Id("data")), rec(index))
     case ArrayLength(array) => C.FieldAccess(rec(array), C.Id("length"))
 
