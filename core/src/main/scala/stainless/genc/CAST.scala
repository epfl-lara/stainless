/* Copyright 2009-2021 EPFL, Lausanne */

package stainless
package genc

import ir.Operators._
import ir.PrimitiveTypes._
import ir.Literals._

/*
 * Here are defined classes used to represent AST of C programs.
 *
 * NOTE on char and string:
 *      because the C character and string literals encoding sets are
 *      highly dependent on platforms and compilers, only basic single-byte
 *      characters from the ASCII set are supported at the moment.
 *
 *      Details on such literals can be found in the C99 standard in §3.7,
 *      §6.4.4.4 and §6.4.5, and more.
 *
 * NOTE Because types in union shall not be partially defined we need to
 *      keep track of the dependencies between Struct's and Union's in a
 *      Prog's types. We do this lazily by requiring the `types` field to
 *      be sorted appropriately. Also, it shall only contains Struct's
 *      and Union's, no other kind of Type's.
 */
object CAST { // C Abstract Syntax Tree

  sealed abstract class Tree {
    override def toString = {
      val sb = new StringBuffer()
<<<<<<< HEAD
      new CPrinter("stainless.h", true, Set(), sb).print(this)
=======
      new CPrinter("stainless.h", true, Set(), Seq(), sb).print(this)
>>>>>>> f1f336e4
      sb.toString
    }
  }

  /* ----------------------------------------------------- Definitions  ----- */
  abstract class Def extends Tree

  case class Include(file: String) extends Def {
    require(file.nonEmpty && isASCII(file))
  }

  case class Prog(
    includes: Set[Include],
    // boolean is set to true when for global declarations that are declared outside of the Stainless program
    decls: Seq[(Decl, Boolean)],
    typeDefs: Set[TypeDef],
    enums: Set[Enum],
    types: Seq[DataType], // Both structs and unions, order IS important! See NOTE above.
    functions: Set[Fun]
  ) extends Def {
    require(types.length == types.distinct.length) // no duplicates in `types`

  }

  // Manually defined function through the cCode.function annotation have a string
  // for signature+body instead of the usual Stmt AST exclusively for the body
  case class Fun(id: Id, returnType: Type, params: Seq[Var], body: Either[Block, String], isExported: Boolean) extends Def

  case class Id(name: String) extends Def {
    // TODO add check on name's domain for conformance

    // `|` is used as the margin delimiter and can cause trouble in some situations,
    // for example when name start with a `|`.
    def fixMargin =
      if (name.size > 0 && name(0) == '|') "| " + name
      else name
  }

  case class Var(id: Id, typ: Type) extends Def


  /* ------------------------------------------------------------ Types ----- */
  abstract class Type extends Tree

  abstract class DataType extends Type {
    val id: Id
    val fields: Seq[Var]
    val isExported: Boolean
  }

  case class TypeDef(orig: Id, alias: Id, isExported: Boolean) extends Type
  case class Primitive(pt: PrimitiveType) extends Type
  case class Pointer(base: Type) extends Type

  case class FunType(ret: Type, params: Seq[Type]) extends Type

  case class Struct(id: Id, fields: Seq[Var], isExported: Boolean) extends DataType {
    require(fields.nonEmpty, s"Fields of struct $id should be non empty")
  }

  case class Union(id: Id, fields: Seq[Var], isExported: Boolean) extends DataType {
    require(fields.nonEmpty, s"Fields of union $id should be non empty")
  }

  case class Enum(id: Id, literals: Seq[EnumLiteral]) extends Type {
    require(literals.nonEmpty, s"Literals in enum $id should be non empty")
  }

  case class FixedArrayType(base: Type, length: Int) extends Type


  /* ------------------------------------------------------ Expressions ----- */
  abstract class Expr extends Tree

  case class Block(exprs: Seq[Expr]) extends Expr // Can be empty

  case class Lit(lit: Literal) extends Expr

  case class EnumLiteral(id: Id) extends Expr

<<<<<<< HEAD
  case class Decl(id: Id, typ: Type) extends Expr

  case class DeclInit(id: Id, typ: Type, value: Expr) extends Expr {
    require(value.isValue, s"Initialisation $id = $value should be done with a value")
=======
  case class Decl(id: Id, typ: Type, optValue: Option[Expr]) extends Expr {
    require(optValue.forall(_.isValue), s"Initialisation $id = ${optValue.get} should be done with a value")
>>>>>>> f1f336e4
  }

  case class DeclArrayStatic(id: Id, base: Type, length: Int, values: Seq[Expr]) extends Expr {
    require(values forall { _.isValue },
      s"Array initialisation of $id with ${values.mkString("{", ", ", "}")} should be done with values"
    )
  }

  case class ArrayStatic(base: Type, values: Seq[Expr]) extends Expr {
    require(values forall { _.isValue },
      s"Array ${values.mkString("{", ", ", "}")} should contain only values"
    )
  }

  case class DeclArrayVLA(id: Id, base: Type, length: Expr, defaultExpr: Expr) extends Expr {
    require(length.isValue, s"Length $length of array $id should be a value")
    require(defaultExpr.isValue, s"Default expression $defaultExpr of of array $id should be a value")
  }

  // Initialise all the fields of a struct, in the same order as they are declared.
  case class StructInit(struct: Struct, values: Seq[Expr]) extends Expr {
    require(values.length == struct.fields.length,
      s"Wrong number of arguments for initialisation of struct $struct with values $values (expected ${struct.fields.length})"
    )
    require(values forall { _.isValue },
      s"Struct initialisation of $struct with ${values.mkString("{", ", ", "}")} should be done with values"
    )
  }

  // Initialise one of the fields of the union
  case class UnionInit(union: Union, fieldId: Id, value: Expr) extends Expr {
    require(union.fields exists { _.id == fieldId },
      s"Field $fieldId must exist in union $union"
    )
    require(value.isValue,
      s"Initialisation of union $union with $value should be done with a value"
    )
  }

  case class Call(callable: Expr, args: Seq[Expr]) extends Expr {
    require(args forall { _.isValue },
      s"Call of $callable with arguments ${args.mkString("{", ", ", "}")} should be done with values"
    )
  }

  case class Binding(id: Id) extends Expr

  case class FieldAccess(obj: Expr, fieldId: Id) extends Expr {
    require(obj.isValue, s"Field access on $obj must be done on a value")
  }

  case class ArrayAccess(array: Expr, index: Expr) extends Expr {
    require(array.isValue, s"Array access of $array must be done on a value")
  }

  case class Ref(e: Expr) extends Expr {
    require(e.isValue, s"Referencing ($e) must be done on values")
  }

  case class Deref(e: Expr) extends Expr {
    require(e.isValue, s"Dereferencing ($e) must be done on values")
  }

  case class Assign(lhs: Expr, rhs: Expr) extends Expr {
    require(lhs.isValue, s"Assignment left-hand-side ($lhs) must be a value")
    require(rhs.isValue, s"Assignment right-hand-side ($rhs) must be a value")
  }

  case class BinOp(op: BinaryOperator, lhs: Expr, rhs: Expr) extends Expr {
    require(lhs.isValue, s"Left-hand-side of operation $op ($lhs) must be a value")
    require(rhs.isValue, s"Right-hand-side of operation $op ($rhs) must be a value")
  }

  case class UnOp(op: UnaryOperator, expr: Expr) extends Expr {
    require(expr.isValue, s"Unary operations $op must be done on values")
  }

  case class If(cond: Expr, thenn: Block) extends Expr {
    require(cond.isValue, s"Condition ($cond) of if expression must be a value")
  }

  case class IfElse(cond: Expr, thenn: Block, elze: Block) extends Expr {
    require(cond.isValue, s"Condition ($cond) of if-then-else expression must be a value")
  }

  case class While(cond: Expr, body: Block) extends Expr {
    require(cond.isValue, s"Condition ($cond) of while loop must be a value")
  }

  case object Break extends Expr

  case class Return(value: Expr) extends Expr {
    require(value.isValue, s"Return expressions ($value) must be values")
  }

  case class Assert(e: Expr) extends Expr

  // This can represent any C cast, however unsafe it can be.
  case class Cast(expr: Expr, typ: Type) extends Expr


  /* ---------------------------------------------------------- Helpers ----- */
  // Flatten blocks together and remove `()` literals
  def buildBlock(exprs: Seq[Expr]): Block = {
    val block = (exprs filterNot isUnitLit).foldLeft(Seq.empty[Expr]) {
      case (acc, e) => e match {
        case Block(exprs) => acc ++ exprs
        case expr => acc :+ expr
      }
    }

    Block(block)
  }

  def buildBlock(expr: Expr): Block = buildBlock(Seq(expr))

  object FreshId {
    private val counter = new utils.UniqueCounter[String]()

    def apply(prefix: String): Id = {
      val idx = counter.next(prefix)
      Id("stainless_" + prefix + "_" + idx)
    }
  }

  val True = Lit(BoolLit(true))


  /* ---------------------------------------------------------- Details ----- */
  // String & char limitations, see NOTE above
  private def isASCII(c: Char): Boolean = { c >= 0 && c <= 127 }
  private def isASCII(s: String): Boolean = s forall isASCII

  private def isUnitLit(e: Expr): Boolean = e match {
    case Lit(UnitLit) => true
    case _ => false
  }


  /* ---------------------------------------------- Sanitisation Helper ----- */
  private implicit class ExprValidation(e: Expr) {
    def isValue = e match {
      case _: Binding | _: Lit | _: EnumLiteral | _: StructInit | _: ArrayStatic |
           _: UnionInit | _: Call | _: FieldAccess | _: ArrayAccess |
           _: Ref | _: Deref | _: BinOp | _: UnOp | _: Cast => true
      case _ => false
    }

    def isReference = e match {
      case _: Ref => true
      case _ => false
    }
  }

}<|MERGE_RESOLUTION|>--- conflicted
+++ resolved
@@ -29,11 +29,7 @@
   sealed abstract class Tree {
     override def toString = {
       val sb = new StringBuffer()
-<<<<<<< HEAD
-      new CPrinter("stainless.h", true, Set(), sb).print(this)
-=======
       new CPrinter("stainless.h", true, Set(), Seq(), sb).print(this)
->>>>>>> f1f336e4
       sb.toString
     }
   }
@@ -114,15 +110,8 @@
 
   case class EnumLiteral(id: Id) extends Expr
 
-<<<<<<< HEAD
-  case class Decl(id: Id, typ: Type) extends Expr
-
-  case class DeclInit(id: Id, typ: Type, value: Expr) extends Expr {
-    require(value.isValue, s"Initialisation $id = $value should be done with a value")
-=======
   case class Decl(id: Id, typ: Type, optValue: Option[Expr]) extends Expr {
     require(optValue.forall(_.isValue), s"Initialisation $id = ${optValue.get} should be done with a value")
->>>>>>> f1f336e4
   }
 
   case class DeclArrayStatic(id: Id, base: Type, length: Int, values: Seq[Expr]) extends Expr {
