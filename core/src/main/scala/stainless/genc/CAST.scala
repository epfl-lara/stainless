/* Copyright 2009-2021 EPFL, Lausanne */

package stainless
package genc

import ir.Operators._
import ir.PrimitiveTypes._
import ir.Literals._

/*
 * Here are defined classes used to represent AST of C programs.
 *
 * NOTE on char and string:
 *      because the C character and string literals encoding sets are
 *      highly dependent on platforms and compilers, only basic single-byte
 *      characters from the ASCII set are supported at the moment.
 *
 *      Details on such literals can be found in the C99 standard in §3.7,
 *      §6.4.4.4 and §6.4.5, and more.
 *
 * NOTE Because types in union shall not be partially defined we need to
 *      keep track of the dependencies between Struct's and Union's in a
 *      Prog's types. We do this lazily by requiring the `types` field to
 *      be sorted appropriately. Also, it shall only contains Struct's
 *      and Union's, no other kind of Type's.
 */
object CAST { // C Abstract Syntax Tree

  sealed abstract class Tree {
    override def toString = {
      val sb = new StringBuffer()
      new CPrinter("stainless.h", true, Set(), sb).print(this)
      sb.toString
    }
  }

  /* ----------------------------------------------------- Definitions  ----- */
  abstract class Def extends Tree

  case class Include(file: String) extends Def {
    require(file.nonEmpty && isASCII(file))
  }

  case class Prog(
    includes: Set[Include],
    typeDefs: Set[TypeDef],
    enums: Set[Enum],
    types: Seq[DataType], // Both structs and unions, order IS important! See NOTE above.
    functions: Set[Fun]
  ) extends Def {
    require(types.length == types.distinct.length) // no duplicates in `types`

  }

  // Manually defined function through the cCode.function annotation have a string
  // for signature+body instead of the usual Stmt AST exclusively for the body
  case class Fun(id: Id, returnType: Type, params: Seq[Var], body: Either[Block, String], isExported: Boolean) extends Def

  case class Id(name: String) extends Def {
    // TODO add check on name's domain for conformance

    // `|` is used as the margin delimiter and can cause trouble in some situations,
    // for example when name start with a `|`.
    def fixMargin =
      if (name.size > 0 && name(0) == '|') "| " + name
      else name
  }

  case class Var(id: Id, typ: Type) extends Def


  /* ------------------------------------------------------------ Types ----- */
  abstract class Type extends Tree

  abstract class DataType extends Type {
    val id: Id
    val fields: Seq[Var]
    val isExported: Boolean
  }

  case class TypeDef(orig: Id, alias: Id, isExported: Boolean) extends Type
  case class Primitive(pt: PrimitiveType) extends Type
  case class Pointer(base: Type) extends Type

  case class FunType(ret: Type, params: Seq[Type]) extends Type

  case class Struct(id: Id, fields: Seq[Var], isExported: Boolean) extends DataType {
<<<<<<< HEAD
    require(fields.nonEmpty)
  }

  case class Union(id: Id, fields: Seq[Var], isExported: Boolean) extends DataType {
    require(fields.nonEmpty)
=======
    require(fields.nonEmpty, s"Fields of struct $id should be non empty")
  }

  case class Union(id: Id, fields: Seq[Var], isExported: Boolean) extends DataType {
    require(fields.nonEmpty, s"Fields of union $id should be non empty")
>>>>>>> 8fa04b5b
  }

  case class Enum(id: Id, literals: Seq[EnumLiteral]) extends Type {
    require(literals.nonEmpty, s"Literals in enum $id should be non empty")
  }

  case class FixedArrayType(base: Type, length: Int) extends Type


  /* ------------------------------------------------------ Expressions ----- */
  abstract class Expr extends Tree

  case class Block(exprs: Seq[Expr]) extends Expr // Can be empty

  case class Lit(lit: Literal) extends Expr

  case class EnumLiteral(id: Id) extends Expr

  case class Decl(id: Id, typ: Type) extends Expr

  case class DeclInit(id: Id, typ: Type, value: Expr) extends Expr {
    require(value.isValue, s"Initialisation $id = $value should be done with a value")
  }

  case class DeclArrayStatic(id: Id, base: Type, length: Int, values: Seq[Expr]) extends Expr {
    require(values forall { _.isValue },
      s"Array initialisation of $id with ${values.mkString("{", ", ", "}")} should be done with values"
    )
  }

  case class ArrayStatic(base: Type, values: Seq[Expr]) extends Expr {
    require(values forall { _.isValue },
      s"Array ${values.mkString("{", ", ", "}")} should contain only values"
    )
  }

  case class DeclArrayVLA(id: Id, base: Type, length: Expr, defaultExpr: Expr) extends Expr {
    require(length.isValue, s"Length $length of array $id should be a value")
    require(defaultExpr.isValue, s"Default expression $defaultExpr of of array $id should be a value")
  }

  // Initialise all the fields of a struct, in the same order as they are declared.
  case class StructInit(struct: Struct, values: Seq[Expr]) extends Expr {
    require(values.length == struct.fields.length,
      s"Wrong number of arguments for initialisation of struct $struct with values $values (expected ${struct.fields.length})"
    )
    require(values forall { _.isValue },
      s"Struct initialisation of $struct with ${values.mkString("{", ", ", "}")} should be done with values"
    )
  }

  // Initialise one of the fields of the union
  case class UnionInit(union: Union, fieldId: Id, value: Expr) extends Expr {
    require(union.fields exists { _.id == fieldId },
      s"Field $fieldId must exist in union $union"
    )
    require(value.isValue,
      s"Initialisation of union $union with $value should be done with a value"
    )
  }

  case class Call(callable: Expr, args: Seq[Expr]) extends Expr {
    require(args forall { _.isValue },
      s"Call of $callable with arguments ${args.mkString("{", ", ", "}")} should be done with values"
    )
  }

  case class Binding(id: Id) extends Expr

  case class FieldAccess(obj: Expr, fieldId: Id) extends Expr {
    require(obj.isValue, s"Field access on $obj must be done on a value")
  }

  case class ArrayAccess(array: Expr, index: Expr) extends Expr {
    require(array.isValue, s"Array access of $array must be done on a value")
  }

  case class Ref(e: Expr) extends Expr {
    require(e.isValue, s"Referencing ($e) must be done on values")
  }

  case class Deref(e: Expr) extends Expr {
    require(e.isValue, s"Dereferencing ($e) must be done on values")
  }

  case class Assign(lhs: Expr, rhs: Expr) extends Expr {
    require(lhs.isValue, s"Assignment left-hand-side ($lhs) must be a value")
    require(rhs.isValue, s"Assignment right-hand-side ($rhs) must be a value")
  }

  case class BinOp(op: BinaryOperator, lhs: Expr, rhs: Expr) extends Expr {
    require(lhs.isValue, s"Left-hand-side of operation $op ($lhs) must be a value")
    require(rhs.isValue, s"Right-hand-side of operation $op ($rhs) must be a value")
  }

  case class UnOp(op: UnaryOperator, expr: Expr) extends Expr {
    require(expr.isValue, s"Unary operations $op must be done on values")
  }

  case class If(cond: Expr, thenn: Block) extends Expr {
    require(cond.isValue, s"Condition ($cond) of if expression must be a value")
  }

  case class IfElse(cond: Expr, thenn: Block, elze: Block) extends Expr {
    require(cond.isValue, s"Condition ($cond) of if-then-else expression must be a value")
  }

  case class While(cond: Expr, body: Block) extends Expr {
    require(cond.isValue, s"Condition ($cond) of while loop must be a value")
  }

  case object Break extends Expr

  case class Return(value: Expr) extends Expr {
    require(value.isValue, s"Return expressions ($value) must be values")
  }

  // This can represent any C cast, however unsafe it can be.
  case class Cast(expr: Expr, typ: Type) extends Expr


  /* ---------------------------------------------------------- Helpers ----- */
  // Flatten blocks together and remove `()` literals
  def buildBlock(exprs: Seq[Expr]): Block = {
    val block = (exprs filterNot isUnitLit).foldLeft(Seq.empty[Expr]) {
      case (acc, e) => e match {
        case Block(exprs) => acc ++ exprs
        case expr => acc :+ expr
      }
    }

    Block(block)
  }

  def buildBlock(expr: Expr): Block = buildBlock(Seq(expr))

  object FreshId {
    private val counter = new utils.UniqueCounter[String]()

    def apply(prefix: String): Id = {
      val idx = counter.next(prefix)
      Id("stainless_" + prefix + "_" + idx)
    }
  }

  val True = Lit(BoolLit(true))


  /* ---------------------------------------------------------- Details ----- */
  // String & char limitations, see NOTE above
  private def isASCII(c: Char): Boolean = { c >= 0 && c <= 127 }
  private def isASCII(s: String): Boolean = s forall isASCII

  private def isUnitLit(e: Expr): Boolean = e match {
    case Lit(UnitLit) => true
    case _ => false
  }


  /* ---------------------------------------------- Sanitisation Helper ----- */
  private implicit class ExprValidation(e: Expr) {
    def isValue = e match {
      case _: Binding | _: Lit | _: EnumLiteral | _: StructInit | _: ArrayStatic |
           _: UnionInit | _: Call | _: FieldAccess | _: ArrayAccess |
           _: Ref | _: Deref | _: BinOp | _: UnOp | _: Cast => true
      case _ => false
    }

    def isReference = e match {
      case _: Ref => true
      case _ => false
    }
  }

}<|MERGE_RESOLUTION|>--- conflicted
+++ resolved
@@ -85,19 +85,11 @@
   case class FunType(ret: Type, params: Seq[Type]) extends Type
 
   case class Struct(id: Id, fields: Seq[Var], isExported: Boolean) extends DataType {
-<<<<<<< HEAD
-    require(fields.nonEmpty)
-  }
-
-  case class Union(id: Id, fields: Seq[Var], isExported: Boolean) extends DataType {
-    require(fields.nonEmpty)
-=======
     require(fields.nonEmpty, s"Fields of struct $id should be non empty")
   }
 
   case class Union(id: Id, fields: Seq[Var], isExported: Boolean) extends DataType {
     require(fields.nonEmpty, s"Fields of union $id should be non empty")
->>>>>>> 8fa04b5b
   }
 
   case class Enum(id: Id, literals: Seq[EnumLiteral]) extends Type {
