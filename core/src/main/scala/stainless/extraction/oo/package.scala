/* Copyright 2009-2018 EPFL, Lausanne */

package stainless
package extraction

import scala.language.existentials

package object oo {

  object trees extends oo.Trees with ClassSymbols {
    case class Symbols(
      functions: Map[Identifier, FunDef],
      sorts: Map[Identifier, ADTSort],
      classes: Map[Identifier, ClassDef]
    ) extends ClassSymbols

    object printer extends Printer { val trees: oo.trees.type = oo.trees }
  }

  def extractor(implicit ctx: inox.Context) = {
    val lowering = ExtractionPipeline(new CheckingTransformer {
      override val s: trees.type = trees
      override val t: imperative.trees.type = imperative.trees
    })

    AdtSpecialization(trees, trees) andThen
    RefinementLifting(trees, trees) andThen
    TypeEncoding(trees, trees)      andThen
    lowering
  }
<<<<<<< HEAD

  object refinements extends RefinementLifting {
    val s: trees.type = trees
    val t: trees.type = trees
  }

  object encoding extends CoqTypeEncoding {
    val s: trees.type = trees
    val t: trees.type = trees
  }

  val checker = inox.ast.SymbolTransformer(new CheckingTransformer {
    val s: trees.type = trees
    val t: holes.trees.type = holes.trees
  })

  val extractor = adts andThen refinements andThen encoding andThen checker
=======
>>>>>>> 80183e75
}<|MERGE_RESOLUTION|>--- conflicted
+++ resolved
@@ -28,24 +28,4 @@
     TypeEncoding(trees, trees)      andThen
     lowering
   }
-<<<<<<< HEAD
-
-  object refinements extends RefinementLifting {
-    val s: trees.type = trees
-    val t: trees.type = trees
-  }
-
-  object encoding extends CoqTypeEncoding {
-    val s: trees.type = trees
-    val t: trees.type = trees
-  }
-
-  val checker = inox.ast.SymbolTransformer(new CheckingTransformer {
-    val s: trees.type = trees
-    val t: holes.trees.type = holes.trees
-  })
-
-  val extractor = adts andThen refinements andThen encoding andThen checker
-=======
->>>>>>> 80183e75
 }