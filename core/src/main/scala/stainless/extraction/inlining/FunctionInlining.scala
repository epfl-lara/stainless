--- conflicted
+++ resolved
@@ -43,11 +43,7 @@
         case _ => super.transform(expr)
       }
 
-<<<<<<< HEAD
-      // values that can be inlined directly, without being let-bound
-=======
       // function bodies that can be inlined directly, without bindings
->>>>>>> 5abe86dd
       private def isValue(e: Expr): Boolean = e match {
         case UnitLiteral() => true
         case BooleanLiteral(_) => true
