/* Copyright 2009-2021 EPFL, Lausanne */

package stainless
package extraction
package inlining

trait FunctionInlining extends CachingPhase with IdentitySorts { self =>
  val s: Trees
  val t: trace.Trees
  import s._

  // The function inlining transformation depends on all (transitive) callees
  override protected final val funCache = new ExtractionCache[s.FunDef, FunctionResult]({(fd, symbols) =>
  // that will require inlining.
    FunctionKey(fd) + SetKey(
      symbols.dependencies(fd.id)
        .flatMap(id => symbols.lookupFunction(id))
        .filter(_.flags exists { case Inline | InlineOnce => true case _ => false })
    )
  })

  override protected type FunctionResult = Option[t.FunDef]
  override protected type TransformerContext = s.Symbols
  override protected def getContext(symbols: s.Symbols) = symbols

  private[this] object identity extends transformers.TreeTransformer {
    override val s: self.s.type = self.s
    override val t: self.t.type = self.t
  }

  override protected def registerFunctions(symbols: t.Symbols, functions: Seq[Option[t.FunDef]]): t.Symbols =
    symbols.withFunctions(functions.flatten)

  override protected def extractFunction(symbols: s.Symbols, fd: s.FunDef): Option[t.FunDef] = {
    import symbols._

    class Inliner(inlinedOnce: Set[Identifier] = Set()) extends s.SelfTreeTransformer {

      override def transform(expr: s.Expr): t.Expr = expr match {
        case fi: FunctionInvocation =>
          inlineFunctionInvocations(fi.copy(args = fi.args map transform).copiedFrom(fi)).copiedFrom(fi)

        case _ => super.transform(expr)
      }

      private def inlineFunctionInvocations(fi: FunctionInvocation): Expr = {
        import exprOps._
        val (tfd, args) = (fi.tfd, fi.args)

        val isOpaque = tfd.fd.flags contains Opaque
        val isSynthetic = tfd.fd.flags contains Synthetic
        val hasInlineFlag = tfd.fd.flags contains Inline
        val hasInlineOnceFlag = tfd.fd.flags contains InlineOnce

        def willInline = hasInlineFlag || (hasInlineOnceFlag && !inlinedOnce.contains(tfd.id))

        if (!willInline) return fi

        val specced = BodyWithSpecs(tfd.fullBody)

        // We need to keep the body as-is for `@synthetic` methods, such as
        // `copy` or implicit conversions for implicit classes, in order to
        // later on check that the class invariant is valid.
        val body = specced.bodyOpt match {
          case Some(body) if isSynthetic => body
          case Some(body) if !isOpaque => annotated(body, Unchecked).setPos(fi)
          case _ => NoTree(tfd.returnType).copiedFrom(tfd.fullBody)
        }

        val pre = specced.specs.filter(spec => spec.kind == LetKind || spec.kind == PreconditionKind)
        def addPreconditionAssertions(e: Expr): Expr = {
<<<<<<< HEAD
          pre.foldRight(e) {
            case (spec @ LetInSpec(vd, e0), acc) => Let(vd, annotated(e0, Unchecked), acc).setPos(fi)
            case (spec @ Precondition(cond), acc) =>
              // the assertion is not itself marked `Unchecked` (as it needs to be checked)
              // but `cond` should not generate additional VCs and is marked with `Unchecked`
              Assert(annotated(cond, Unchecked), Some("Inlined precondition of " + tfd.id.asString), acc).copiedFrom(fi)
=======
          pre.zipWithIndex.foldRight(e) {
            case ((spec @ LetInSpec(vd, e0), _), acc) => Let(vd, annotated(e0, Unchecked), acc).setPos(fi)
            case ((spec @ Precondition(cond), i), acc) =>
              val num = if (i == 0) "" else s" (${i+1})"
              // the assertion is not itself marked `Unchecked` (as it needs to be checked)
              // but `cond` should not generate additional VCs and is marked with `Unchecked`
              val condVal = ValDef.fresh("cond", BooleanType()).setPos(fi)
              Let(condVal, annotated(cond, Unchecked),
                Assert(condVal.toVariable.setPos(fi), Some(s"Inlined precondition$num of " + tfd.id.asString), acc
              ).copiedFrom(fi)).copiedFrom(fi)
>>>>>>> 33017301
          }
        }

        val post = specced.getSpec(PostconditionKind)
        def addPostconditionAssumption(e: Expr): Expr = post.map(_.expr) match {
          // We can't assume the post on @synthetic methods as it won't be checked anywhere.
          // It is thus inlined into an assertion here.
          case Some(Lambda(Seq(vd), post)) if isSynthetic =>
            val err = Some("Inlined postcondition of " + tfd.id.name)
<<<<<<< HEAD
            Let(vd, e, Assert(annotated(post, Unchecked), err, vd.toVariable.copiedFrom(fi)).copiedFrom(fi)).copiedFrom(fi)
=======
            val postVal = ValDef.fresh("post", BooleanType()).setPos(fi)
            Let(vd, e,
              Let(postVal, annotated(post, Unchecked),
                Assert(postVal.toVariable.setPos(fi), err, vd.toVariable.copiedFrom(fi)
            ).copiedFrom(fi)).copiedFrom(fi)).copiedFrom(fi)
>>>>>>> 33017301
          case Some(Lambda(Seq(vd), post)) =>
            Let(vd, e, Assume(annotated(post, Unchecked), vd.toVariable.copiedFrom(fi)).copiedFrom(fi)).copiedFrom(fi)
          case _ => e
        }


        val res = ValDef.fresh("inlined", tfd.returnType)
        val inlined = addPreconditionAssertions(addPostconditionAssumption(body))

        // We bind the inlined expression in a let to avoid propagating
        // the @unchecked annotation to postconditions, etc.
        val newBody = let(res, inlined, res.toVariable.setPos(fi)).setPos(fi)

        val result = (tfd.params zip args).foldRight(newBody) {
          case ((vd, e), body) => let(vd, e, body).setPos(fi)
        }

        val freshened = exprOps.freshenLocals(result)

        val inliner = new Inliner(if (hasInlineOnceFlag) inlinedOnce + tfd.id else inlinedOnce)
        inliner.transform(freshened)
      }
    }

    if ((fd.flags contains Synthetic) && (fd.flags contains Inline)) None
    else Some(identity.transform(fd.copy(
      fullBody = new Inliner().transform(fd.fullBody),
      flags = fd.flags filterNot (f => f == Inline || f == InlineOnce)
    )))
  }

  override protected def extractSymbols(context: TransformerContext, symbols: s.Symbols): t.Symbols = {
    for (fd <- symbols.functions.values) {
      val hasInlineFlag = fd.flags contains Inline
      val hasInlineOnceFlag = fd.flags contains InlineOnce

      if (hasInlineFlag && hasInlineOnceFlag) {
        throw MalformedStainlessCode(fd, "Can't annotate a function with both @inline and @inlineOnce")
      }

      if (hasInlineFlag && context.transitivelyCalls(fd, fd)) {
        throw MalformedStainlessCode(fd, "Can't inline recursive function, use @inlineOnce instead")
      }

      if (hasInlineFlag && exprOps.BodyWithSpecs(fd.fullBody).bodyOpt.isEmpty) {
        throw MalformedStainlessCode(fd, "Inlining function with empty body: not supported, use @inlineOnce instead")
      }
    }

    val newSymbols = super.extractSymbols(context, symbols)

    val inlinedOnceFuns = symbols.functions.values.filter(_.flags contains InlineOnce).map(_.id).toSet

    def isCandidate(id: Identifier): Boolean =
      (inlinedOnceFuns contains id) && (symbols.getFunction(id).flags contains Synthetic)

    def isPrunable(id: Identifier): Boolean =
      isCandidate(id) && newSymbols.transitiveCallers(id).forall(isCandidate)

    t.NoSymbols
      .withSorts(newSymbols.sorts.values.toSeq)
      .withFunctions(newSymbols.functions.values.filterNot(fd => isPrunable(fd.id)).toSeq)
  }
}

object FunctionInlining {
  def apply(ts: Trees, tt: trace.Trees)(implicit ctx: inox.Context): ExtractionPipeline {
    val s: ts.type
    val t: tt.type
  } = new FunctionInlining {
    override val s: ts.type = ts
    override val t: tt.type = tt
    override val context = ctx
  }
}<|MERGE_RESOLUTION|>--- conflicted
+++ resolved
@@ -69,14 +69,6 @@
 
         val pre = specced.specs.filter(spec => spec.kind == LetKind || spec.kind == PreconditionKind)
         def addPreconditionAssertions(e: Expr): Expr = {
-<<<<<<< HEAD
-          pre.foldRight(e) {
-            case (spec @ LetInSpec(vd, e0), acc) => Let(vd, annotated(e0, Unchecked), acc).setPos(fi)
-            case (spec @ Precondition(cond), acc) =>
-              // the assertion is not itself marked `Unchecked` (as it needs to be checked)
-              // but `cond` should not generate additional VCs and is marked with `Unchecked`
-              Assert(annotated(cond, Unchecked), Some("Inlined precondition of " + tfd.id.asString), acc).copiedFrom(fi)
-=======
           pre.zipWithIndex.foldRight(e) {
             case ((spec @ LetInSpec(vd, e0), _), acc) => Let(vd, annotated(e0, Unchecked), acc).setPos(fi)
             case ((spec @ Precondition(cond), i), acc) =>
@@ -87,7 +79,6 @@
               Let(condVal, annotated(cond, Unchecked),
                 Assert(condVal.toVariable.setPos(fi), Some(s"Inlined precondition$num of " + tfd.id.asString), acc
               ).copiedFrom(fi)).copiedFrom(fi)
->>>>>>> 33017301
           }
         }
 
@@ -97,15 +88,11 @@
           // It is thus inlined into an assertion here.
           case Some(Lambda(Seq(vd), post)) if isSynthetic =>
             val err = Some("Inlined postcondition of " + tfd.id.name)
-<<<<<<< HEAD
-            Let(vd, e, Assert(annotated(post, Unchecked), err, vd.toVariable.copiedFrom(fi)).copiedFrom(fi)).copiedFrom(fi)
-=======
             val postVal = ValDef.fresh("post", BooleanType()).setPos(fi)
             Let(vd, e,
               Let(postVal, annotated(post, Unchecked),
                 Assert(postVal.toVariable.setPos(fi), err, vd.toVariable.copiedFrom(fi)
             ).copiedFrom(fi)).copiedFrom(fi)).copiedFrom(fi)
->>>>>>> 33017301
           case Some(Lambda(Seq(vd), post)) =>
             Let(vd, e, Assume(annotated(post, Unchecked), vd.toVariable.copiedFrom(fi)).copiedFrom(fi)).copiedFrom(fi)
           case _ => e
