/* Copyright 2009-2021 EPFL, Lausanne */

package stainless
package extraction
package inlining

trait FunctionInlining extends CachingPhase with IdentitySorts { self =>
  val s: Trees
  val t: trace.Trees
  import s._

  // The function inlining transformation depends on all (transitive) callees
  // that will require inlining.
  override protected final val funCache = new ExtractionCache[s.FunDef, FunctionResult]({(fd, symbols) =>
    FunctionKey(fd) + SetKey(
      symbols.dependencies(fd.id)
        .flatMap(id => symbols.lookupFunction(id))
        .filter(_.flags exists { case Inline | InlineOnce => true case _ => false })
    )
  })

  override protected type FunctionResult = Option[t.FunDef]
  override protected type TransformerContext = s.Symbols
  override protected def getContext(symbols: s.Symbols) = symbols

  private[this] object identity extends transformers.TreeTransformer {
    override val s: self.s.type = self.s
    override val t: self.t.type = self.t
  }

  override protected def registerFunctions(symbols: t.Symbols, functions: Seq[Option[t.FunDef]]): t.Symbols =
    symbols.withFunctions(functions.flatten)

  override protected def extractFunction(symbols: s.Symbols, fd: s.FunDef): Option[t.FunDef] = {
    import symbols._

    class Inliner(inlinedOnce: Set[Identifier] = Set()) extends s.SelfTreeTransformer {

      override def transform(expr: s.Expr): t.Expr = expr match {
        case fi: FunctionInvocation =>
          inlineFunctionInvocations(fi.copy(args = fi.args map transform).copiedFrom(fi)).copiedFrom(fi)

        case _ => super.transform(expr)
      }

      // values that can be inlined directly, without being let-bound
      private def isValue(e: Expr): Boolean = e match {
        case UnitLiteral() => true
        case BooleanLiteral(_) => true
        case IntegerLiteral(_) => true
        case BVLiteral(_, _, _) => true
        case Tuple(es) => es.forall(isValue)
        case ADT(_, _, args) => args.forall(isValue)
        case _ => false
      }

      private def inlineFunctionInvocations(fi: FunctionInvocation): Expr = {
        import exprOps._
        val (tfd, args) = (fi.tfd, fi.args)

        val isOpaque = tfd.fd.flags contains Opaque
        val isSynthetic = tfd.fd.flags contains Synthetic
        val hasInlineFlag = tfd.fd.flags contains Inline
        val hasInlineOnceFlag = tfd.fd.flags contains InlineOnce

        def willInline = hasInlineFlag || (hasInlineOnceFlag && !inlinedOnce.contains(tfd.id))

        if (!willInline) return fi

        val specced = BodyWithSpecs(tfd.fullBody)
<<<<<<< HEAD

        // We need to keep the body as-is for `@synthetic` methods, such as
        // `copy` or implicit conversions for implicit classes, in order to
        // later on check that the class invariant is valid.
        val body = specced.bodyOpt match {
          case Some(body) if isSynthetic => body
          case Some(body) if !isOpaque => annotated(body, Unchecked).setPos(fi)
          case _ => NoTree(tfd.returnType).copiedFrom(tfd.fullBody)
        }

        val pre = specced.specs.filter(spec => spec.kind == LetKind || spec.kind == PreconditionKind)
        val maxPre = pre.count(_.kind == PreconditionKind)
        def addPreconditionAssertions(e: Expr): Expr = {
          pre.foldRight((e, maxPre)) {
            case (spec @ LetInSpec(vd, e0), (acc, i)) => (Let(vd, annotated(e0, Unchecked), acc).setPos(fi), i)
            case (spec @ Precondition(cond), (acc, i)) =>
              val num = if (i == 1) "" else s" ($i)"
              // the assertion is not itself marked `Unchecked` (as it needs to be checked)
              // but `cond` should not generate additional VCs and is marked with `Unchecked`
              val condVal = ValDef.fresh("cond", BooleanType()).setPos(fi)
              (
                Let(condVal, annotated(cond, Unchecked),
                  Assert(condVal.toVariable.setPos(fi), Some(s"Inlined precondition$num of " + tfd.id.asString), acc
                ).copiedFrom(fi)).copiedFrom(fi),
                i-1
              )
          }._1
        }

        val post = specced.getSpec(PostconditionKind)
        def addPostconditionAssumption(e: Expr): Expr = post.map(_.expr) match {
          // We can't assume the post on @synthetic methods as it won't be checked anywhere.
          // It is thus inlined into an assertion here.
          case Some(Lambda(Seq(vd), post)) if isSynthetic =>
            val err = Some("Inlined postcondition of " + tfd.id.name)
            val postVal = ValDef.fresh("post", BooleanType()).setPos(fi)
            Let(vd, e,
              Let(postVal, annotated(post, Unchecked),
                Assert(postVal.toVariable.setPos(fi), err, vd.toVariable.copiedFrom(fi)
            ).copiedFrom(fi)).copiedFrom(fi)).copiedFrom(fi)
          case Some(Lambda(Seq(vd), post)) =>
            Let(vd, e, Assume(annotated(post, Unchecked), vd.toVariable.copiedFrom(fi)).copiedFrom(fi)).copiedFrom(fi)
          case _ => e
        }


        val res = ValDef.fresh("inlined", tfd.returnType)
        val inlined = addPreconditionAssertions(addPostconditionAssumption(body))

        // We bind the inlined expression in a let to avoid propagating
        // the @unchecked annotation to postconditions, etc.
        val newBody = let(res, inlined, res.toVariable.setPos(fi)).setPos(fi)

        val result = (tfd.params zip args).foldRight(newBody) {
          case ((vd, e), body) => let(vd, e, body).setPos(fi)
        }

        val freshened = exprOps.freshenLocals(result)

        val inliner = new Inliner(if (hasInlineOnceFlag) inlinedOnce + tfd.id else inlinedOnce)
        inliner.transform(freshened)
=======
        if (specced.specs.isEmpty && isValue(tfd.fullBody)) {
          exprOps.freshenLocals(tfd.fullBody)
        } else {
          // We need to keep the body as-is for `@synthetic` methods, such as
          // `copy` or implicit conversions for implicit classes, in order to
          // later on check that the class invariant is valid.
          val body = specced.bodyOpt match {
            case Some(body) if isSynthetic => body
            case Some(body) if !isOpaque => annotated(body, Unchecked).setPos(fi)
            case _ => NoTree(tfd.returnType).copiedFrom(tfd.fullBody)
          }

          val pre = specced.specs.filter(spec => spec.kind == LetKind || spec.kind == PreconditionKind)
          val maxPre = pre.count(_.kind == PreconditionKind)
          def addPreconditionAssertions(e: Expr): Expr = {
            pre.foldRight((e, maxPre)) {
              case (spec @ LetInSpec(vd, e0), (acc, i)) => (Let(vd, annotated(e0, Unchecked), acc).setPos(fi), i)
              case (spec @ Precondition(cond), (acc, i)) =>
                val num = if (i == 1) "" else s" ($i)"
                // the assertion is not itself marked `Unchecked` (as it needs to be checked)
                // but `cond` should not generate additional VCs and is marked with `Unchecked`
                val condVal = ValDef.fresh("cond", BooleanType()).setPos(fi)
                (
                  Let(condVal, annotated(cond, Unchecked),
                    Assert(condVal.toVariable.setPos(fi), Some(s"Inlined precondition$num of " + tfd.id.asString), acc
                  ).copiedFrom(fi)).copiedFrom(fi),
                  i-1
                )
            }._1
          }

          val post = specced.getSpec(PostconditionKind)
          def addPostconditionAssumption(e: Expr): Expr = post.map(_.expr) match {
            // We can't assume the post on @synthetic methods as it won't be checked anywhere.
            // It is thus inlined into an assertion here.
            case Some(Lambda(Seq(vd), post)) if isSynthetic =>
              val err = Some("Inlined postcondition of " + tfd.id.name)
              val postVal = ValDef.fresh("post", BooleanType()).setPos(fi)
              Let(vd, e,
                Let(postVal, annotated(post, Unchecked),
                  Assert(postVal.toVariable.setPos(fi), err, vd.toVariable.copiedFrom(fi)
              ).copiedFrom(fi)).copiedFrom(fi)).copiedFrom(fi)
            case Some(Lambda(Seq(vd), post)) =>
              Let(vd, e, Assume(annotated(post, Unchecked), vd.toVariable.copiedFrom(fi)).copiedFrom(fi)).copiedFrom(fi)
            case _ => e
          }


          val res = ValDef.fresh("inlined", tfd.returnType)
          val inlined = addPreconditionAssertions(addPostconditionAssumption(body))

          // We bind the inlined expression in a let to avoid propagating
          // the @unchecked annotation to postconditions, etc.
          val newBody = let(res, inlined, res.toVariable.setPos(fi)).setPos(fi)

          val result = (tfd.params zip args).foldRight(newBody) {
            case ((vd, e), body) => let(vd, e, body).setPos(fi)
          }

          val freshened = exprOps.freshenLocals(result)

          val inliner = new Inliner(if (hasInlineOnceFlag) inlinedOnce + tfd.id else inlinedOnce)
          inliner.transform(freshened)
        }
>>>>>>> f1f336e4
      }
    }

    if ((fd.flags contains Synthetic) && (fd.flags contains Inline)) None
    else Some(identity.transform(fd.copy(
      fullBody = new Inliner().transform(fd.fullBody),
      flags = fd.flags filterNot (f => f == Inline || f == InlineOnce)
    )))
  }

  override protected def extractSymbols(context: TransformerContext, symbols: s.Symbols): t.Symbols = {
    for (fd <- symbols.functions.values) {
      val hasInlineFlag = fd.flags contains Inline
      val hasInlineOnceFlag = fd.flags contains InlineOnce

      if (hasInlineFlag && hasInlineOnceFlag) {
        throw MalformedStainlessCode(fd, "Can't annotate a function with both @inline and @inlineOnce")
      }

      if (hasInlineFlag && context.transitivelyCalls(fd, fd)) {
        throw MalformedStainlessCode(fd, "Can't inline recursive function, use @inlineOnce instead")
      }

      if (hasInlineFlag && exprOps.BodyWithSpecs(fd.fullBody).bodyOpt.isEmpty) {
        throw MalformedStainlessCode(fd, "Inlining function with empty body: not supported, use @inlineOnce instead")
      }
    }

    val newSymbols = super.extractSymbols(context, symbols)

    val inlinedOnceFuns = symbols.functions.values.filter(_.flags contains InlineOnce).map(_.id).toSet

    def isCandidate(id: Identifier): Boolean =
      (inlinedOnceFuns contains id) && (symbols.getFunction(id).flags contains Synthetic)

    def isPrunable(id: Identifier): Boolean =
      isCandidate(id) && newSymbols.transitiveCallers(id).forall(isCandidate)

    t.NoSymbols
      .withSorts(newSymbols.sorts.values.toSeq)
      .withFunctions(newSymbols.functions.values.filterNot(fd => isPrunable(fd.id)).toSeq)
  }
}

object FunctionInlining {
  def apply(ts: Trees, tt: trace.Trees)(implicit ctx: inox.Context): ExtractionPipeline {
    val s: ts.type
    val t: tt.type
  } = new FunctionInlining {
    override val s: ts.type = ts
    override val t: tt.type = tt
    override val context = ctx
  }
}<|MERGE_RESOLUTION|>--- conflicted
+++ resolved
@@ -68,69 +68,6 @@
         if (!willInline) return fi
 
         val specced = BodyWithSpecs(tfd.fullBody)
-<<<<<<< HEAD
-
-        // We need to keep the body as-is for `@synthetic` methods, such as
-        // `copy` or implicit conversions for implicit classes, in order to
-        // later on check that the class invariant is valid.
-        val body = specced.bodyOpt match {
-          case Some(body) if isSynthetic => body
-          case Some(body) if !isOpaque => annotated(body, Unchecked).setPos(fi)
-          case _ => NoTree(tfd.returnType).copiedFrom(tfd.fullBody)
-        }
-
-        val pre = specced.specs.filter(spec => spec.kind == LetKind || spec.kind == PreconditionKind)
-        val maxPre = pre.count(_.kind == PreconditionKind)
-        def addPreconditionAssertions(e: Expr): Expr = {
-          pre.foldRight((e, maxPre)) {
-            case (spec @ LetInSpec(vd, e0), (acc, i)) => (Let(vd, annotated(e0, Unchecked), acc).setPos(fi), i)
-            case (spec @ Precondition(cond), (acc, i)) =>
-              val num = if (i == 1) "" else s" ($i)"
-              // the assertion is not itself marked `Unchecked` (as it needs to be checked)
-              // but `cond` should not generate additional VCs and is marked with `Unchecked`
-              val condVal = ValDef.fresh("cond", BooleanType()).setPos(fi)
-              (
-                Let(condVal, annotated(cond, Unchecked),
-                  Assert(condVal.toVariable.setPos(fi), Some(s"Inlined precondition$num of " + tfd.id.asString), acc
-                ).copiedFrom(fi)).copiedFrom(fi),
-                i-1
-              )
-          }._1
-        }
-
-        val post = specced.getSpec(PostconditionKind)
-        def addPostconditionAssumption(e: Expr): Expr = post.map(_.expr) match {
-          // We can't assume the post on @synthetic methods as it won't be checked anywhere.
-          // It is thus inlined into an assertion here.
-          case Some(Lambda(Seq(vd), post)) if isSynthetic =>
-            val err = Some("Inlined postcondition of " + tfd.id.name)
-            val postVal = ValDef.fresh("post", BooleanType()).setPos(fi)
-            Let(vd, e,
-              Let(postVal, annotated(post, Unchecked),
-                Assert(postVal.toVariable.setPos(fi), err, vd.toVariable.copiedFrom(fi)
-            ).copiedFrom(fi)).copiedFrom(fi)).copiedFrom(fi)
-          case Some(Lambda(Seq(vd), post)) =>
-            Let(vd, e, Assume(annotated(post, Unchecked), vd.toVariable.copiedFrom(fi)).copiedFrom(fi)).copiedFrom(fi)
-          case _ => e
-        }
-
-
-        val res = ValDef.fresh("inlined", tfd.returnType)
-        val inlined = addPreconditionAssertions(addPostconditionAssumption(body))
-
-        // We bind the inlined expression in a let to avoid propagating
-        // the @unchecked annotation to postconditions, etc.
-        val newBody = let(res, inlined, res.toVariable.setPos(fi)).setPos(fi)
-
-        val result = (tfd.params zip args).foldRight(newBody) {
-          case ((vd, e), body) => let(vd, e, body).setPos(fi)
-        }
-
-        val freshened = exprOps.freshenLocals(result)
-
-        val inliner = new Inliner(if (hasInlineOnceFlag) inlinedOnce + tfd.id else inlinedOnce)
-        inliner.transform(freshened)
-=======
         if (specced.specs.isEmpty && isValue(tfd.fullBody)) {
           exprOps.freshenLocals(tfd.fullBody)
         } else {
@@ -195,7 +132,6 @@
           val inliner = new Inliner(if (hasInlineOnceFlag) inlinedOnce + tfd.id else inlinedOnce)
           inliner.transform(freshened)
         }
->>>>>>> f1f336e4
       }
     }
 
