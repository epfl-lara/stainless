/* Copyright 2009-2021 EPFL, Lausanne */

package stainless
package extraction
package inlining

trait FunctionInlining extends CachingPhase with IdentitySorts { self =>
  val s: Trees
  val t: trace.Trees
  import s._

  // The function inlining transformation depends on all (transitive) callees
  override protected final val funCache = new ExtractionCache[s.FunDef, FunctionResult]({(fd, symbols) =>
  // that will require inlining.
    FunctionKey(fd) + SetKey(
      symbols.dependencies(fd.id)
        .flatMap(id => symbols.lookupFunction(id))
        .filter(_.flags exists { case Inline | InlineOnce => true case _ => false })
    )
  })

  override protected type FunctionResult = Option[t.FunDef]
  override protected type TransformerContext = s.Symbols
  override protected def getContext(symbols: s.Symbols) = symbols

  private[this] object identity extends transformers.TreeTransformer {
    override val s: self.s.type = self.s
    override val t: self.t.type = self.t
  }

  override protected def registerFunctions(symbols: t.Symbols, functions: Seq[Option[t.FunDef]]): t.Symbols =
    symbols.withFunctions(functions.flatten)

  override protected def extractFunction(symbols: s.Symbols, fd: s.FunDef): Option[t.FunDef] = {
    import symbols._

    class Inliner(inlinedOnce: Set[Identifier] = Set()) extends s.SelfTreeTransformer {

      override def transform(expr: s.Expr): t.Expr = expr match {
        case fi: FunctionInvocation =>
          inlineFunctionInvocations(fi.copy(args = fi.args map transform).copiedFrom(fi)).copiedFrom(fi)

        case _ => super.transform(expr)
      }

      private def inlineFunctionInvocations(fi: FunctionInvocation): Expr = {
        import exprOps._
        val (tfd, args) = (fi.tfd, fi.args)

        val isOpaque = tfd.fd.flags contains Opaque
        val isSynthetic = tfd.fd.flags contains Synthetic
        val hasInlineFlag = tfd.fd.flags contains Inline
        val hasInlineOnceFlag = tfd.fd.flags contains InlineOnce

        def willInline = hasInlineFlag || (hasInlineOnceFlag && !inlinedOnce.contains(tfd.id))

        if (!willInline) return fi

        val specced = BodyWithSpecs(tfd.fullBody)

        // We need to keep the body as-is for `@synthetic` methods, such as
        // `copy` or implicit conversions for implicit classes, in order to
        // later on check that the class invariant is valid.
        val body = specced.bodyOpt match {
          case Some(body) if isSynthetic => body
          case Some(body) if !isOpaque => annotated(body, Unchecked).setPos(fi)
          case _ => NoTree(tfd.returnType).copiedFrom(tfd.fullBody)
        }

        val pre = specced.specs.filter(spec => spec.kind == LetKind || spec.kind == PreconditionKind)
        def addPreconditionAssertions(e: Expr): Expr = {
          pre.foldRight(e) {
<<<<<<< HEAD
            case (spec @ LetInSpec(vd, e0), acc) => Let(vd, e0, acc).setPos(fi)
            case (spec @ Precondition(cond), acc) =>
              Assert(cond.setPos(fi), Some("Inlined precondition of " + tfd.id.asString), acc).copiedFrom(fi)
=======
            case (spec @ LetInSpec(vd, e0), acc) => Let(vd, annotated(e0, Unchecked), acc).setPos(fi)
            case (spec @ Precondition(cond), acc) =>
              // the assertion is not itself marked `Unchecked` (as it needs to be checked)
              // but `cond` should not generate additional VCs and is marked with `Unchecked`
              Assert(annotated(cond, Unchecked), Some("Inlined precondition of " + tfd.id.asString), acc).copiedFrom(fi)
>>>>>>> fd475423
          }
        }

        val post = specced.getSpec(PostconditionKind)
        def addPostconditionAssumption(e: Expr): Expr = post.map(_.expr) match {
          // We can't assume the post on @synthetic methods as it won't be checked anywhere.
          // It is thus inlined into an assertion here.
          case Some(Lambda(Seq(vd), post)) if isSynthetic =>
            val err = Some("Inlined postcondition of " + tfd.id.name)
            Let(vd, e, Assert(annotated(post, Unchecked), err, vd.toVariable.copiedFrom(fi)).copiedFrom(fi)).copiedFrom(fi)
          case Some(Lambda(Seq(vd), post)) =>
            Let(vd, e, Assume(annotated(post, Unchecked), vd.toVariable.copiedFrom(fi)).copiedFrom(fi)).copiedFrom(fi)
          case _ => e
        }


        val res = ValDef.fresh("inlined", tfd.returnType)
        val inlined = addPreconditionAssertions(addPostconditionAssumption(body))

        // We bind the inlined expression in a let to avoid propagating
        // the @unchecked annotation to postconditions, etc.
        val newBody = let(res, inlined, res.toVariable.setPos(fi)).setPos(fi)

        val result = (tfd.params zip args).foldRight(newBody) {
          case ((vd, e), body) => let(vd, e, body).setPos(fi)
        }

        val freshened = exprOps.freshenLocals(result)

        val inliner = new Inliner(if (hasInlineOnceFlag) inlinedOnce + tfd.id else inlinedOnce)
        inliner.transform(freshened)
      }
    }

    if ((fd.flags contains Synthetic) && (fd.flags contains Inline)) None
    else Some(identity.transform(fd.copy(
      fullBody = new Inliner().transform(fd.fullBody),
      flags = fd.flags filterNot (f => f == Inline || f == InlineOnce)
    )))
  }

  override protected def extractSymbols(context: TransformerContext, symbols: s.Symbols): t.Symbols = {
    for (fd <- symbols.functions.values) {
      val hasInlineFlag = fd.flags contains Inline
      val hasInlineOnceFlag = fd.flags contains InlineOnce

      if (hasInlineFlag && hasInlineOnceFlag) {
        throw MalformedStainlessCode(fd, "Can't annotate a function with both @inline and @inlineOnce")
      }

      if (hasInlineFlag && context.transitivelyCalls(fd, fd)) {
        throw MalformedStainlessCode(fd, "Can't inline recursive function, use @inlineOnce instead")
      }

      if (hasInlineFlag && exprOps.BodyWithSpecs(fd.fullBody).bodyOpt.isEmpty) {
        throw MalformedStainlessCode(fd, "Inlining function with empty body: not supported, use @inlineOnce instead")
      }
    }

    val newSymbols = super.extractSymbols(context, symbols)

    val inlinedOnceFuns = symbols.functions.values.filter(_.flags contains InlineOnce).map(_.id).toSet

    def isCandidate(id: Identifier): Boolean =
      (inlinedOnceFuns contains id) && (symbols.getFunction(id).flags contains Synthetic)

    def isPrunable(id: Identifier): Boolean =
      isCandidate(id) && newSymbols.transitiveCallers(id).forall(isCandidate)

    t.NoSymbols
      .withSorts(newSymbols.sorts.values.toSeq)
      .withFunctions(newSymbols.functions.values.filterNot(fd => isPrunable(fd.id)).toSeq)
  }
}

object FunctionInlining {
  def apply(ts: Trees, tt: trace.Trees)(implicit ctx: inox.Context): ExtractionPipeline {
    val s: ts.type
    val t: tt.type
  } = new FunctionInlining {
    override val s: ts.type = ts
    override val t: tt.type = tt
    override val context = ctx
  }
}<|MERGE_RESOLUTION|>--- conflicted
+++ resolved
@@ -70,17 +70,11 @@
         val pre = specced.specs.filter(spec => spec.kind == LetKind || spec.kind == PreconditionKind)
         def addPreconditionAssertions(e: Expr): Expr = {
           pre.foldRight(e) {
-<<<<<<< HEAD
-            case (spec @ LetInSpec(vd, e0), acc) => Let(vd, e0, acc).setPos(fi)
-            case (spec @ Precondition(cond), acc) =>
-              Assert(cond.setPos(fi), Some("Inlined precondition of " + tfd.id.asString), acc).copiedFrom(fi)
-=======
             case (spec @ LetInSpec(vd, e0), acc) => Let(vd, annotated(e0, Unchecked), acc).setPos(fi)
             case (spec @ Precondition(cond), acc) =>
               // the assertion is not itself marked `Unchecked` (as it needs to be checked)
               // but `cond` should not generate additional VCs and is marked with `Unchecked`
               Assert(annotated(cond, Unchecked), Some("Inlined precondition of " + tfd.id.asString), acc).copiedFrom(fi)
->>>>>>> fd475423
           }
         }
 
