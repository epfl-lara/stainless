--- conflicted
+++ resolved
@@ -36,28 +36,15 @@
     def apply(tree: inox.ast.Trees#Tree, msg: String) = new ImperativeEliminationException(tree, msg)
   }
 
-<<<<<<< HEAD
-  def oldImperative(using inox.Context) = {
-    utils.NamedPipeline("EffectElaboration", EffectElaboration(trees)) `andThen`  // only drops definitions
-    utils.NamedPipeline("AntiAliasing", AntiAliasing(trees)) `andThen`
-    utils.NamedPipeline("ReturnElimination", ReturnElimination(trees)) `andThen`
-    utils.NamedPipeline("ImperativeCodeElimination", ImperativeCodeElimination(trees)) `andThen`
-    utils.NamedPipeline("ImperativeCleanup", ImperativeCleanup(trees, oo.trees))
-  }
-
-  def newImperative(using inox.Context) = {
-    utils.NamedPipeline("EffectElaboration", EffectElaboration(trees)) `andThen`
-    utils.NamedPipeline("ImperativeCodeElimination", ImperativeCodeElimination(trees)) `andThen`
-=======
   /**
     * This pipeline enforces non-aliasing of mutable state
     */
   def defaultImperative(using inox.Context) = {
-    utils.NamedPipeline("EffectElaboration", EffectElaboration(trees)) andThen  // only drops definitions
-    utils.NamedPipeline("AntiAliasing", AntiAliasing(trees)) andThen
-    utils.NamedPipeline("ReturnElimination", ReturnElimination(trees)) andThen
-    utils.NamedPipeline("ImperativeCodeElimination", ImperativeCodeElimination(trees)) andThen
-    utils.NamedPipeline("ImperativeCleanup", ImperativeCleanup(trees, oo.trees))
+    utils.NamedPipeline("EffectElaboration", EffectElaboration(trees)).andThen(  // only drops definitions
+    utils.NamedPipeline("AntiAliasing", AntiAliasing(trees)).andThen(
+    utils.NamedPipeline("ReturnElimination", ReturnElimination(trees)).andThen(
+    utils.NamedPipeline("ImperativeCodeElimination", ImperativeCodeElimination(trees)).andThen(
+    utils.NamedPipeline("ImperativeCleanup", ImperativeCleanup(trees, oo.trees))))))
   }
 
   /**
@@ -67,10 +54,9 @@
     * https://link.springer.com/chapter/10.1007/978-3-030-94583-1_17
     */
   def fullImperative(using inox.Context) = {
-    utils.NamedPipeline("EffectElaboration", EffectElaboration(trees)) andThen
-    utils.NamedPipeline("ImperativeCodeElimination", ImperativeCodeElimination(trees)) andThen
->>>>>>> f9cd43e2
-    utils.NamedPipeline("ImperativeCleanup", ImperativeCleanup(trees, oo.trees))
+    utils.NamedPipeline("EffectElaboration", EffectElaboration(trees)).andThen(
+    utils.NamedPipeline("ImperativeCodeElimination", ImperativeCodeElimination(trees)).andThen(
+    utils.NamedPipeline("ImperativeCleanup", ImperativeCleanup(trees, oo.trees))))
   }
 
   def extractor(using ctx: inox.Context) =
