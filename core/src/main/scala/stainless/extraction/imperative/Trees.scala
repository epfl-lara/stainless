--- conflicted
+++ resolved
@@ -65,13 +65,8 @@
     }
   }
 
-<<<<<<< HEAD
-  /** $encodingof `(while(cond) { ... }) invariant (pred)` */
-  case class While(cond: Expr, body: Expr, pred: Option[Expr], flags: Seq[Flag]) extends Expr with CachingTyped {
-=======
   /** $encodingof `(while(cond) { ... }).invariant(pred).noReturnInvariant(pred2)`*/
   case class While(cond: Expr, body: Expr, pred: Option[Expr], pred2: Option[Expr], flags: Seq[Flag]) extends Expr with CachingTyped {
->>>>>>> f1f336e4
     protected def computeType(implicit s: Symbols): Type =
       if (
         s.isSubtypeOf(cond.getType, BooleanType()) &&
@@ -240,17 +235,11 @@
     case FieldAssignment(obj, selector, value) =>
       p"$obj.$selector = $value"
 
-<<<<<<< HEAD
-    case While(cond, body, inv, flags) =>
-      inv.foreach(p => p"""|@invariant($p)
-                           |""")
-=======
     case While(cond, body, inv, weakInv, flags) =>
       inv.foreach(p => p"""|@invariant($p)
                            |""")
       weakInv.foreach(p => p"""|@noReturnInvariant($p)
                            |""")
->>>>>>> f1f336e4
       for (f <- flags) p"""|@${f.asString(ctx.opts)}
                            |"""
       p"""|while ($cond) {
@@ -353,11 +342,6 @@
     case s.FieldAssignment(obj, selector, value) =>
       (Seq(selector), Seq(), Seq(obj, value), Seq(), Seq(), (ids, _, es, _, _) => t.FieldAssignment(es(0), ids.head, es(1)))
 
-<<<<<<< HEAD
-    case s.While(cond, body, pred, flags) =>
-      (Seq(), Seq(), Seq(cond, body) ++ pred, Seq(), flags, (_, _, es, _, newFlags) =>
-        t.While(es(0), es(1), es.drop(2).headOption, newFlags))
-=======
     case s.While(cond, body, pred, None, flags) =>
       (Seq(), Seq(), Seq(cond, body) ++ pred, Seq(), flags, (_, _, es, _, newFlags) =>
         t.While(es(0), es(1), es.drop(2).headOption, None, newFlags))
@@ -369,7 +353,6 @@
     case s.While(cond, body, Some(inv), Some(weakInv), flags) =>
       (Seq(), Seq(), Seq(cond, body, inv, weakInv), Seq(), flags, (_, _, es, _, newFlags) =>
         t.While(es(0), es(1), Some(es(2)), Some(es(3)), newFlags))
->>>>>>> f1f336e4
 
     case s.ArrayUpdate(array, index, value) =>
       (Seq(), Seq(), Seq(array, index, value), Seq(), Seq(), (_, _, es, _, _) => t.ArrayUpdate(es(0), es(1), es(2)))
