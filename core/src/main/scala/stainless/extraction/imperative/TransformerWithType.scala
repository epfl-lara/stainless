--- conflicted
+++ resolved
@@ -27,19 +27,12 @@
         transform(value, fa.getField.get.getType)
       ).copiedFrom(expr)
 
-<<<<<<< HEAD
-    case s.While(cond, body, pred, flags) =>
-=======
     case s.While(cond, body, pred, weakInv, flags) =>
->>>>>>> f1f336e4
       t.While(
         transform(cond, s.BooleanType()),
         transform(body),
         pred map (transform(_, s.BooleanType())),
-<<<<<<< HEAD
-=======
         weakInv map (transform(_, s.BooleanType())),
->>>>>>> f1f336e4
         flags map (transform)
       ).copiedFrom(expr)
 
@@ -90,12 +83,9 @@
     case s.FreshCopy(e) =>
       t.FreshCopy(transform(e, tpe)).copiedFrom(expr)
 
-<<<<<<< HEAD
-=======
     case s.Return(e) =>
       t.Return(transform(e)).copiedFrom(expr)
 
->>>>>>> f1f336e4
     case s.BoolBitwiseAnd(lhs, rhs) =>
       t.BoolBitwiseAnd(transform(lhs, s.BooleanType()), transform(rhs, s.BooleanType())).copiedFrom(expr)
 
