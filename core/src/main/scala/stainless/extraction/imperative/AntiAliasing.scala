--- conflicted
+++ resolved
@@ -249,57 +249,7 @@
                 val pos = args(index).getPos
                 val resSelect = TupleSelect(freshRes.toVariable, index + 2)
 
-<<<<<<< HEAD
-                def select(tpe: Type, expr: Expr, path: Seq[Accessor]): (Expr, Expr) = (tpe, path) match {
-                  case (adt: ADTType, ADTFieldAccessor(id) +: xs) =>
-                    val constructors = adt.getSort.constructors
-                    val constructor = constructors.find(_.fields.exists(_.id == id)).get
-                    val field = constructor.fields.find(_.id == id).get
-
-                    val condition = if (constructors.size > 1) {
-                      IsConstructor(expr, constructor.id).setPos(pos)
-                    } else {
-                      BooleanLiteral(true).setPos(pos)
-                    }
-
-                    val (recCond, recSelect) = select(field.tpe, ADTSelector(expr, id).setPos(pos), xs)
-                    (and(condition, recCond), recSelect)
-
-                  case (ct: ClassType, ClassFieldAccessor(id) +: xs) =>
-                    val field = getClassField(ct, id).get
-                    val fieldClassType = classForField(ct, id).get.toType
-                    val condition = IsInstanceOf(expr, fieldClassType).setPos(pos)
-
-                    val (recCond, recSelect) = select(field.tpe, ClassSelector(AsInstanceOf(expr, fieldClassType).setPos(expr), id).setPos(pos), xs)
-                    (and(condition, recCond), recSelect)
-
-                  case (tt: TupleType, TupleFieldAccessor(idx) +: xs) =>
-                    select(tt.bases(idx - 1), TupleSelect(expr, idx).setPos(pos), xs)
-
-                  case (ArrayType(base), ArrayAccessor(idx) +: xs) =>
-                    select(base, ArraySelect(expr, idx).setPos(pos), xs)
-
-                  case (MutableMapType(from, to), MutableMapAccessor(idx) +: xs) =>
-                    select(to, MutableMapApply(expr, idx).setPos(pos), xs)
-
-                  case (_, Nil) => (BooleanLiteral(true).setPos(pos), expr)
-                }
-
-                val (cond, result) = select(resSelect.getType, resSelect, outerEffect.path.toSeq)
-
-                // We only overwrite the receiver when it is an actual mutable type.
-                // This is necessary to handle immutable types being upcasted to `Any`, which is mutable.
-                val assignment = if (isMutableType(effect.receiver.getType)) {
-                  val newValue = updatedTarget(effect.toTarget, Annotated(result, Seq(Unchecked)).setPos(pos))
-                  val castedValue = Annotated(AsInstanceOf(newValue, effect.receiver.getType), Seq(Unchecked))
-                  Assignment(effect.receiver, castedValue).setPos(args(index))
-                } else UnitLiteral().setPos(pos)
-
-                if (cond == BooleanLiteral(true)) assignment
-                else IfExpr(cond, assignment, UnitLiteral().setPos(pos)).setPos(pos)
-=======
                 makeAssignment(pos, resSelect, outerEffect, effect)
->>>>>>> f1f336e4
               },
               TupleSelect(freshRes.toVariable, 1))
 
@@ -317,11 +267,7 @@
         private def checkAliasing(expr: Expr, args: Seq[Expr]): Unit = {
           val argTargets: Seq[((Expr, Set[Target]), Int)] =
             args.filter(arg => isMutableType(arg.getType))
-<<<<<<< HEAD
-              .map(arg => arg -> Try(getTargets(arg)).toOption
-=======
               .map(arg => arg -> Try(getAllTargets(arg)).toOption
->>>>>>> f1f336e4
                 .getOrElse(
                   exprOps.variablesOf(arg)
                     .filter(v => isMutableType(v.tpe))
@@ -334,19 +280,11 @@
             for (target1 <- targets1)
               for ((arg2, targets2) <- otherTargets)
                 for (target2 <- targets2)
-<<<<<<< HEAD
-                  if (target1.toEffect.prefixOf(target2.toEffect) ||
-                      target2.toEffect.prefixOf(target1.toEffect))
-                    throw MalformedStainlessCode(expr,
-                      s"Illegal passing of aliased parameters ${arg1.asString} (with target: ${target1.asString}) " +
-                      s"and ${arg2.asString} (with target: ${target2.asString}"
-=======
                   if (target1.prefixOf(target2) ||
                       target2.prefixOf(target1))
                     throw MalformedStainlessCode(expr,
                       s"Illegal passing of aliased parameters ${arg1.asString} (with target: ${target1.asString}) " +
                       s"and ${arg2.asString} (with target: ${target2.asString})"
->>>>>>> f1f336e4
                     )
           }
         }
@@ -364,15 +302,9 @@
             val base = array1.getType.asInstanceOf[ArrayType].base
             val temp = ValDef.fresh("temp", base).setPos(swap)
             val ra1 = exprOps.replaceFromSymbols(env.rewritings, array1)
-<<<<<<< HEAD
-            val targets1 = getTargets(ra1)
-            val ra2 = exprOps.replaceFromSymbols(env.rewritings, array2)
-            val targets2 = getTargets(ra2)
-=======
             val targets1 = getDirectTargets(ra1, ArrayAccessor(index1))
             val ra2 = exprOps.replaceFromSymbols(env.rewritings, array2)
             val targets2 = getDirectTargets(ra2, ArrayAccessor(index2))
->>>>>>> f1f336e4
 
             if (targets1.exists(target => !env.bindings.contains(target.receiver.toVal)))
               throw MalformedStainlessCode(swap, "Unsupported swap (first array)")
@@ -382,20 +314,12 @@
 
             val updates1 =
               targets1.toSeq map { target =>
-<<<<<<< HEAD
-                val applied = updatedTarget(target + ArrayAccessor(index1), ArraySelect(array2, index2).setPos(swap))
-=======
                 val applied = updatedTarget(target, ArraySelect(array2, index2).setPos(swap))
->>>>>>> f1f336e4
                 transform(Assignment(target.receiver, applied).setPos(swap), env)
               }
             val updates2 =
               targets2.toSeq map { target =>
-<<<<<<< HEAD
-                val applied = updatedTarget(target + ArrayAccessor(index2), temp.toVariable)
-=======
                 val applied = updatedTarget(target, temp.toVariable)
->>>>>>> f1f336e4
                 transform(Assignment(target.receiver, applied).setPos(swap), env)
               }
             val updates = updates1 ++ updates2
@@ -409,11 +333,7 @@
             // see https://github.com/epfl-lara/stainless/pull/920 for discussion
 
             val newExpr = transform(e, env)
-<<<<<<< HEAD
-            val targets = Try(getTargets(newExpr))
-=======
             val targets = Try(getAllTargets(newExpr))
->>>>>>> f1f336e4
 
             if (targets.isSuccess) {
               // This branch handles all cases when targets can be precisely computed, namely when
@@ -439,20 +359,9 @@
 
               // for all effects of `b` whose receiver is `vd`
               val copyEffects = effects(b).filter(_.receiver == vd.toVariable).flatMap { eff =>
-<<<<<<< HEAD
-                // we go to the corresponding target modified in the bound expression (after transformation)
-                getTargets(newExpr, eff.path.toSeq).map { case Target(receiver, _, path) =>
-                  // and we update it
-                  eff.wrap match {
-                    case None => throw MalformedStainlessCode(l, "Unsupported `val` in AntiAliasing")
-                    case Some(expr) => Assignment(receiver, expr).copiedFrom(l)
-                  }
-                }
-=======
 
                 // we apply the effect on the bound expression (after transformation)
                 eff.on(newExpr).map { eff2 => makeAssignment(l.getPos, eff.receiver, eff, eff2) }
->>>>>>> f1f336e4
               }
 
               val resVd = ValDef.fresh("res", b.getType).copiedFrom(b)
@@ -502,63 +411,39 @@
 
           case up @ ArrayUpdate(a, i, v) =>
             val ra = exprOps.replaceFromSymbols(env.rewritings, a)
-<<<<<<< HEAD
-            val targets = getTargets(ra)
-=======
             val targets = getDirectTargets(ra, ArrayAccessor(i))
->>>>>>> f1f336e4
 
             if (targets.exists(target => !env.bindings.contains(target.receiver.toVal)))
               throw MalformedStainlessCode(up, "Unsupported form of array update")
 
             Block(targets.toSeq map { target =>
-<<<<<<< HEAD
-              val applied = updatedTarget(target + ArrayAccessor(i), v)
-=======
               val applied = updatedTarget(target, v)
->>>>>>> f1f336e4
               transform(Assignment(target.receiver, applied).copiedFrom(up), env)
             }, UnitLiteral().copiedFrom(up)).copiedFrom(up)
 
           case up @ MutableMapUpdate(map, k, v) =>
             val rmap = exprOps.replaceFromSymbols(env.rewritings, map)
-<<<<<<< HEAD
-            val targets = getTargets(rmap)
-=======
             val targets = getDirectTargets(rmap, MutableMapAccessor(k))
->>>>>>> f1f336e4
 
             if (targets.exists(target => !env.bindings.contains(target.receiver.toVal)))
               throw MalformedStainlessCode(up, "Unsupported form of map update")
 
             Block(targets.toSeq map { target =>
-<<<<<<< HEAD
-              val applied = updatedTarget(target + MutableMapAccessor(k), v)
-=======
               val applied = updatedTarget(target, v)
->>>>>>> f1f336e4
               transform(Assignment(target.receiver, applied).copiedFrom(up), env)
             }, UnitLiteral().copiedFrom(up)).copiedFrom(up)
 
           case as @ FieldAssignment(o, id, v) =>
             val so = exprOps.replaceFromSymbols(env.rewritings, o)
-<<<<<<< HEAD
-            val targets = getTargets(so)
-=======
             val accessor = typeToAccessor(o.getType, id)
             val targets = getDirectTargets(so, accessor)
->>>>>>> f1f336e4
 
             if (targets.exists(target => !env.bindings.contains(target.receiver.toVal)))
               throw MalformedStainlessCode(as, "Unsupported form of field assignment")
 
 
             Block(targets.toSeq map { target =>
-<<<<<<< HEAD
-              val applied = updatedTarget(target + accessor, v)
-=======
               val applied = updatedTarget(target, v)
->>>>>>> f1f336e4
               transform(Assignment(target.receiver, applied).copiedFrom(as), env)
             }, UnitLiteral().copiedFrom(as)).copiedFrom(as)
 
@@ -611,13 +496,10 @@
             val fd = Inner(env.locals(id))
             val rewrittenArgs = args.map(exprOps.replaceFromSymbols(env.rewritings, _))
             checkAliasing(alr, rewrittenArgs)
-<<<<<<< HEAD
-=======
 
             val vis: Set[Variable] = varsInScope(fd)
             rewrittenArgs.flatMap(exprOps.variablesOf(_)).find(vis contains _)
               .foreach(v => context.reporter.fatalError(alr.getPos, "Illegal passing of aliased local variable: " + v))
->>>>>>> f1f336e4
 
             val nfi = ApplyLetRec(
               id, tparams,
