--- conflicted
+++ resolved
@@ -279,10 +279,7 @@
             specs.map(_.transform(SimpleWhileTransformer))
 
           val fullBody = t.exprOps.reconstructSpecs(newSpecs, newBody, t.UnitType()).copiedFrom(wh)
-<<<<<<< HEAD
-=======
           val flagsChecked = flags.map(SimpleWhileTransformer.transform)
->>>>>>> fd475423
 
           t.LetRec(
             Seq(t.LocalFunDef(id, Seq(), Seq(), loopType.copiedFrom(wh), fullBody, flagsChecked).copiedFrom(wh)),
