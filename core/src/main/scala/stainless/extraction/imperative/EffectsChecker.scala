/* Copyright 2009-2021 EPFL, Lausanne */

package stainless
package extraction
package imperative

sealed abstract class CheckResult
object CheckResult {
  case object Ok extends CheckResult
  case object Skip extends CheckResult
  case class Error(err: ImperativeEliminationException) extends CheckResult
}

trait EffectsChecker { self: EffectsAnalyzer =>
  import s._
  import exprOps._

  protected def checkEffects(fd: FunDef)(analysis: EffectsAnalysis): CheckResult = {
    import analysis._
    import symbols.isMutableType

    def isMutableSynthetic(id: Identifier): Boolean = {
      val fd = symbols.getFunction(id)
      fd.flags.contains(Synthetic) &&
      !isAccessor(Outer(fd)) &&
      fd.params.exists(vd => isMutableType(vd.tpe)) &&
      !exprOps.BodyWithSpecs(fd.fullBody).bodyOpt.forall(isExpressionFresh)
    }

    def isAccessor(fd: FunAbstraction): Boolean = {
      fd.flags.exists(_.name == "accessor")
    }

    // We can safely get rid of the function as we are assured
    // by the registry that, if the erroneous function being considered is
    // still present in the symbols, then it must be used somewhere else,
    // which is where we will want to report the error from, and abort the pipeline.
    if (isMutableSynthetic(fd.id)) return CheckResult.Skip

    def check(fd: FunAbstraction): Unit = {
      checkMutableField(fd)
      checkEffectsLocations(fd)
      checkPurity(fd)

      // Recursive functions must return fresh results so that no aliasing is possible
      if ((symbols.isRecursive(fd.id) || fd.isInstanceOf[Inner]) &&
          !exprOps.withoutSpecs(fd.fullBody).forall(isExpressionFresh))
        throw ImperativeEliminationException(fd, "Illegal recursive functions returning non-fresh result")

      object traverser extends SelfTreeTraverser {
        override def traverse(tpe: Type): Unit = tpe match {
          case at @ ADTType(id, tps) =>
            (at.getSort.definition.tparams zip tps).foreach { case (tdef, instanceType) =>
              if (isMutableType(instanceType) && !(tdef.flags contains IsMutable))
                throw ImperativeEliminationException(tpe,
                  s"Cannot instantiate a non-mutable ADT type parameter ${tdef.asString} with a mutable type ${instanceType.asString}")
            }

            super.traverse(at)

          case ct @ ClassType(id, tps) =>
            (ct.tcd.cd.tparams zip tps).foreach { case (tdef, instanceType) =>
              if (isMutableType(instanceType) && !(tdef.flags contains IsMutable))
                throw ImperativeEliminationException(tpe,
                  s"Cannot instantiate a non-mutable class type parameter ${tdef.asString} with a mutable type ${instanceType.asString}")
            }

            super.traverse(ct)

          case _ => super.traverse(tpe)
        }

        override def traverse(e: Expr): Unit = e match {
          case l @ Let(vd, e, b) =>
            if (
              (variablesOf(e) & variablesOf(b)).exists(v => isMutableType(v.tpe)) &&
              !isExpressionFresh(e) &&
              isMutableType(vd.tpe)
            ) try {
              // Check if a precise effect can be computed
              getTargets(e)
            } catch {
              case _: MalformedStainlessCode =>
                throw ImperativeEliminationException(e, "Illegal aliasing: " + e.asString)
            }

            super.traverse(l)

          case l @ LetVar(vd, e, b) =>
            if (!isExpressionFresh(e) && isMutableType(vd.tpe))
              throw ImperativeEliminationException(e, "Illegal aliasing: " + e.asString)

            super.traverse(l)

          case au @ ArrayUpdate(a, i, e) =>
            if (isMutableType(e.getType) && !isExpressionFresh(e))
              throw ImperativeEliminationException(e, "Illegal aliasing: " + e.asString)

            super.traverse(au)

          case mu @ MapUpdated(m, k, e) =>
            if (isMutableType(e.getType) && !isExpressionFresh(e))
              throw ImperativeEliminationException(e, "Illegal aliasing: " + e.asString)

            super.traverse(mu)

          case fa @ FieldAssignment(o, sel, e) =>
            if (isMutableType(fa.getField.get.getType) && !isExpressionFresh(e))
              throw ImperativeEliminationException(e, "Illegal aliasing: " + e.asString)

            super.traverse(fa)

          case l @ LetRec(fds, body) =>
            fds.foreach(fd => check(Inner(fd)))
            traverse(body)

          case l @ Lambda(args, body) =>
            if (isMutableType(body.getType) && !isExpressionFresh(body))
              throw ImperativeEliminationException(l, "Illegal aliasing in lambda body")
            if (effects(body).exists(e => !args.contains(e.receiver.toVal)))
              throw ImperativeEliminationException(l, "Illegal effects in lambda body")
            super.traverse(l)

          case fi: FunctionInvocation if isMutableSynthetic(fi.id) =>
            throw ImperativeEliminationException(fi, s"Cannot call '${fi.id.asString}' on a class with mutable fields")

          case fi @ FunctionInvocation(id, tps, args) =>
            val fd = symbols.getFunction(id)
            for ((tpe, tp) <- tps zip fd.tparams if (isMutableType(tpe) && !tp.flags.contains(IsMutable))) {
              throw ImperativeEliminationException(e,
                s"Cannot instantiate a non-mutable function type parameter ${tp.asString} in ${fi.asString} with the mutable type ${tpe.asString}")
            }

            super.traverse(fi)

          case adt @ ADT(id, tps, args) =>
            (adt.getConstructor.sort.definition.tparams zip tps).foreach { case (tdef, instanceType) =>
              if (isMutableType(instanceType) && !(tdef.flags contains IsMutable))
                throw ImperativeEliminationException(e,
                  s"Cannot instantiate a non-mutable ADT constructor type parameter ${tdef.asString} in ${adt.asString} with a mutable type ${instanceType.asString}")
            }

            super.traverse(adt)

          case MutableMapUpdated(m, k, v) =>
            m.getType match {
              case MutableMapType(_, to) if !isMutableType(to) => ()
              case _ =>
                throw ImperativeEliminationException(e,
                  s"Cannot use `updated` on a MutableMap whose range is a mutable type (${m.getType}).")
            }

          case MutableMapDuplicate(m) =>
            m.getType match {
              case MutableMapType(_, to) if !isMutableType(to) => ()
              case _ =>
                throw ImperativeEliminationException(e,
                  s"Cannot use `duplicate` on a MutableMap whose range is a mutable type (${m.getType}).")
            }

          case _ => super.traverse(e)
        }
      }

      traverser.traverse(fd.fullBody)
      for (param <- fd.params) traverser.traverse(param.tpe)
    }

    def checkMutableField(fd: FunAbstraction): Unit = {
      if (!fd.flags.exists { case IsField(_) => true case _ => false }) return ()

      if (isMutableType(fd.returnType))
        throw ImperativeEliminationException(fd, "A field cannot refer to a mutable object")

      if (effects(fd.fullBody).nonEmpty)
        throw ImperativeEliminationException(fd, s"A field must be pure, but ${fd.id.asString} has effects: ${effects(fd.fullBody).map(_.asString).mkString(", ")}")
    }

    def checkEffectsLocations(fd: FunAbstraction): Unit = exprOps.preTraversal {
      case Require(pre, _) =>
        val preEffects = effects(pre)
        if (preEffects.nonEmpty)
          throw ImperativeEliminationException(pre, "Precondition has effects on: " + preEffects.head.receiver.asString)

      case Ensuring(_, post @ Lambda(_, body)) =>
        val bodyEffects = effects(body)
        if (bodyEffects.nonEmpty)
          throw ImperativeEliminationException(post, "Postcondition has effects on: " + bodyEffects.head.receiver.asString)

        val oldEffects = effects(exprOps.postMap {
          case Old(e) => Some(e)
          case _ => None
        } (body))
        if (oldEffects.nonEmpty)
          throw ImperativeEliminationException(post, s"Postcondition tries to mutate ${Old(oldEffects.head.receiver).asString}")

      case Decreases(meas, _) =>
        val measEffects = effects(meas)
        if (measEffects.nonEmpty)
          throw ImperativeEliminationException(meas, "Decreases has effects on: " + measEffects.head.receiver.asString)

      case Assert(pred, _, _) =>
        val predEffects = effects(pred)
        if (predEffects.nonEmpty)
          throw ImperativeEliminationException(pred, "Assertion has effects on: " + predEffects.head.receiver.asString)

      case Forall(_, pred) =>
        val predEffects = effects(pred)
        if (predEffects.nonEmpty)
          throw ImperativeEliminationException(pred, "Quantifier has effects on: " + predEffects.head.receiver.asString)

      case wh @ While(_, _, Some(invariant), _) =>
        val invEffects = effects(invariant)
        if (invEffects.nonEmpty)
          throw ImperativeEliminationException(invariant, "Loop invariant has effects on: " + invEffects.head.receiver.asString)

      case m @ MatchExpr(_, cses) =>
        cses.foreach { cse =>
          cse.optGuard.foreach { guard =>
            val guardEffects = effects(guard)
            if (guardEffects.nonEmpty)
              throw ImperativeEliminationException(guard, "Pattern guard has effects on: " + guardEffects.head.receiver.asString)
          }

          patternOps.preTraversal {
            case up: UnapplyPattern =>
              val upEffects = effects(Outer(up.getFunction.fd))
              if (upEffects.nonEmpty)
                throw ImperativeEliminationException(up, "Pattern unapply has effects on: " + upEffects.head.receiver.asString)

            case _ => ()
          }(cse.pattern)
        }

      case Let(vd, v, rest) if vd.flags.contains(Lazy) =>
        val eff = effects(v)
        if (eff.nonEmpty)
          throw ImperativeEliminationException(v, "Stainless does not support effects in lazy val's on: " + eff.head.receiver.asString)

      case _ => ()
    }(fd.fullBody)

    def checkPurity(fd: FunAbstraction): Unit = {
      val effs = effects(fd.fullBody)

      if ((fd.flags contains IsPure) && !effs.isEmpty)
        throw ImperativeEliminationException(fd, s"Functions marked @pure cannot have side-effects")

      effs filter (_.receiver.flags.contains(IsPure)) foreach { eff =>
        throw ImperativeEliminationException(fd,
          s"Function `${fd.id.asString}` has effect on @pure parameter `${eff.receiver.asString}`")
      }
    }

    /* A fresh expression is an expression that is newly created
     * and does not share memory with existing values and variables.
     *
     * If the expression is made of existing immutable variables (Int or
     * immutable case classes), it is considered fresh as we consider all
     * non mutable objects to have a value-copy semantics.
     *
     * It turns out that an expression of non-mutable type is always fresh,
     * as it can not contains reference to a mutable object, by definition
     */
    def isExpressionFresh(expr: Expr): Boolean = {
      def rec(expr: Expr, bindings: Set[ValDef]): Boolean = !isMutableType(expr.getType) || (expr match {
        case v: Variable => bindings(v.toVal)
        case ADT(_, _, args) => args.forall(rec(_, bindings))

        case FiniteArray(elems, _) => elems.forall(rec(_, bindings))
        case LargeArray(elems, default, _, _) => elems.forall(p => rec(p._2, bindings)) && rec(default, bindings)

        // We assume `old(.)` is fresh here, although such cases will probably be
        // rejected later in `ImperativeCleanup`.
        case Old(_) => true

        case fi @ FunctionInvocation(id, _, _) if !symbols.isRecursive(id) =>
            BodyWithSpecs(symbols.simplifyLets(fi.inlined))
              .bodyOpt
              .forall(isExpressionFresh)

        // other function invocations always return a fresh expression, by hypothesis (global assumption)
        case (_: FunctionInvocation | _: ApplyLetRec | _: Application) => true

        //ArrayUpdated returns a mutable array, which by definition is a clone of the original
        case ArrayUpdated(IsTyped(_, ArrayType(base)), _, _) => !isMutableType(base)

        //MutableMapDuplicate returns a fresh duplicate by definition
        case MutableMapDuplicate(IsTyped(_, MutableMapType(from, to))) =>
          !isMutableType(from) && !isMutableType(to)

<<<<<<< HEAD
        // snapshots are fresh
        case Snapshot(e) => true
=======
        // snapshots & fresh copies are fresh
        case Snapshot(_) => true
        case FreshCopy(_) => true
>>>>>>> 33017301

        // For `Let`, it is safe to add `vd` as a fresh binding because we disallow
        // `FieldAssignments` with non-fresh expressions in `check(fd: FunAbstraction)` above.
        // See discussion on: https://github.com/epfl-lara/stainless/pull/985#discussion_r614583479
        case Let(vd, e, b) => rec(e, bindings) && rec(b, bindings + vd)

        // We don't add `vd` as a fresh binding, because it might be reassigned to a non-fresh
        // expression in a `Block` appearing in `b` (see link above)
        case LetVar(vd, e, b) => rec(b, bindings)

        case Block(_, e) => rec(e, bindings)

        case IfExpr(_, e1, e2) => rec(e1, bindings) && rec(e2, bindings)
        case MatchExpr(_, cases) => cases.forall(cse => rec(cse.rhs, bindings))

        //any other expression is conservately assumed to be non-fresh if
        //any sub-expression is non-fresh
        case Operator(args, _) => args.forall(rec(_, bindings))
      })

      rec(expr, Set.empty)
    }

    try {
      // We only check the bodies of functions which are not accessors
      if (!isAccessor(Outer(fd)))
        check(Outer(fd))
      CheckResult.Ok
    } catch {
      case e: ImperativeEliminationException => CheckResult.Error(e)
    }
  }

  def checkSort(sort: ADTSort)(analysis: EffectsAnalysis): Unit = {
    for (fd <- sort.invariant(analysis.symbols)) {
      val invEffects = analysis.effects(fd)
      if (invEffects.nonEmpty)
        throw ImperativeEliminationException(fd, "Invariant has effects on: " + invEffects.head.asString)
    }
  }
}<|MERGE_RESOLUTION|>--- conflicted
+++ resolved
@@ -289,14 +289,9 @@
         case MutableMapDuplicate(IsTyped(_, MutableMapType(from, to))) =>
           !isMutableType(from) && !isMutableType(to)
 
-<<<<<<< HEAD
-        // snapshots are fresh
-        case Snapshot(e) => true
-=======
         // snapshots & fresh copies are fresh
         case Snapshot(_) => true
         case FreshCopy(_) => true
->>>>>>> 33017301
 
         // For `Let`, it is safe to add `vd` as a fresh binding because we disallow
         // `FieldAssignments` with non-fresh expressions in `check(fd: FunAbstraction)` above.
