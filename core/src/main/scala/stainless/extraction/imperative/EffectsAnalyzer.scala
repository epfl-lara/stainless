/* Copyright 2009-2021 EPFL, Lausanne */

package stainless
package extraction
package imperative

import inox.FatalError

/** Provides effect analysis for full Stainless language
  *
  * This holds state for caching the current state of the analysis, so if
  * you modify your program you may want to create a new EffectsAnalysis
  * instance.
  *
  * You can use it lazily by only querying effects for the functions you need.
  * The internals make sure to compute only the part of the dependencies graph
  * that is needed to get the effect of the function.
  *
  * An effect is defined as the impact that a function can have on its environment.
  * In the Stainless language, there are no global variables that aren't explicit, so
  * the effect of a function is defined as the set of its parameters that are mutated
  * by executing the body. It is a conservative over-abstraction, as some update operations
  * might actually not modify the object, but this will still be considered as an
  * effect.
  *
  * There are actually a very limited number of features that rely on global state (epsilon).
  * EffectsAnalysis will not take such effects into account. You need to make sure the
  * program either does not rely on epsilon, or has been rewriting with the IntroduceGlobalStatePhase
  * phase that introduce any global state explicitly as function parameters. In the future,
  * if we do end up supporting global variables, it is likely that we will rely on another
  * phase to introduce that global state explicitly into the list of parameters of functions
  * that make use of it.
  *
  * An effect is detected by a FieldAssignment to one of the parameters that are mutable. It
  * can come from transitively calling a function that perform a field assignment as well.
  * If the function uses higher-order functions that take mutable types as parameters, they
  * will be conservatively assumed to perform an effect as well. A function type is not by itself
  * a mutable type, but if it is applied on a mutable type that is taken as a parameter as well,
  * it will be detected as an effect by the EffectsAnalysis.
  * TODO: maybe we could have "conditional effects", effects depending on the effects of the lambda.
  *
  * The EffectsAnalysis also provides functions to analyze the the mutability of a type and expression.
  * The isMutableType function needs to perform a graph traversal (explore all the fields recursively
  * to find if one is mutable)
  *
  * Throughout the code, we assume that there is no aliasing. This is the global assumption made
  * in Stainless for effects. Some alias analysis to check that property needs to be performed before
  * relying on the EffectsAnalysis features.
  * TODO: we might integrate the limited alias analysis for pattern matching with substitution inside here
  *       Or better, we should introduce a simple AliasAnalysis class that provide functionalities.
  */
trait EffectsAnalyzer extends oo.CachingPhase {
  val s: Trees
  val t: s.type
  import s._
  import exprOps._

  private[this] val effectsCache = new ExtractionCache[FunDef, Result]((fd, context) =>
    getDependencyKey(fd.id)(context.symbols)
  )

  protected case class Result(
    effects: Map[FunAbstraction, Set[Effect]],
    locals: Map[Identifier, FunAbstraction]) {

    def merge(that: Result): Result = Result(effects ++ that.effects, locals ++ that.locals)

    def asString(implicit printerOpts: PrinterOptions): String = {
      val effectsString = effects.map(e => "  " + e._1.id.asString + " -> " + e._2.map(_.asString)).toList.sorted.mkString("\n")
      val localsString = locals.map(p => "  " + p._1.asString + "," + p._2.asString).toList.sorted.mkString("\n")
      s"""|effects:
          |$effectsString
          |
          |locals:
          |$localsString""".stripMargin
    }
  }

  protected object Result {
    def empty: Result = Result(Map.empty, Map.empty)
  }

  protected type TransformerContext <: EffectsAnalysis

  trait EffectsAnalysis { self: TransformerContext =>
    implicit val symbols: s.Symbols

    private[this] def functionEffects(fd: FunAbstraction, current: Result): Set[Effect] =
      BodyWithSpecs(fd.fullBody).bodyOpt match {
        case Some(body) =>
          expressionEffects(body, current)
        case None if !fd.flags.contains(IsPure) =>
          fd.params
            .filter(vd => symbols.isMutableType(vd.getType) && !vd.flags.contains(IsPure))
            .map(_.toVariable)
            .map(Effect(_, Path(Seq.empty)))
            .toSet
        case _ =>
          Set.empty
      }

    private[this] val result: Result = symbols.functions.values.foldLeft(Result.empty) {
      case (results, fd) =>
        val fds = (symbols.transitiveCallees(fd) + fd).toSeq.sortBy(_.id)
        val lookups = fds.map(effectsCache get (_, this))
        val newFds = (fds zip lookups).filter(_._2.isEmpty).map(_._1)
        val prevResult = lookups.flatten.foldLeft(Result.empty)(_ merge _)

        val newResult = if (newFds.isEmpty) {
          prevResult
        } else {
          val inners = newFds.map { fd =>
            fd -> collect[FunAbstraction] {
              case LetRec(fds, _) => fds.map(Inner(_)).toSet
              case _ => Set.empty
            } (fd.fullBody)
          }.toMap

          val baseResult = Result(
            inners.flatMap { case (fd, inners) => inners + Outer(fd) }.map(_ -> Set.empty[Effect]).toMap,
            inners.flatMap { case (_, inners) => inners.map(fun => fun.id -> fun) })

          val result = inox.utils.fixpoint[Result] { case res @ Result(effects, locals) =>
            Result(effects.map { case (fd, _) => fd -> functionEffects(fd, res) }, locals)
          } (prevResult merge baseResult)

          for ((fd, inners) <- inners) {
            effectsCache(fd, this) = Result(
              result.effects.filter { case (fun, _) => fun == Outer(fd) || inners(fun) },
              result.locals.filter { case (_, fun) => inners(fun) }
            )
          }

          result
        }

        results merge newResult
    }

    def effects(fd: FunDef): Set[Effect] = result.effects(Outer(fd))
    def effects(fun: FunAbstraction): Set[Effect] = result.effects(fun)
    def effects(expr: Expr): Set[Effect] = expressionEffects(expr, result)

    private[imperative] def local(id: Identifier): FunAbstraction = result.locals(id)

    private[imperative] def getAliasedParams(fd: FunAbstraction): Seq[ValDef] = {
      val receivers = effects(fd).map(_.receiver)
      fd.params.filter(vd => receivers(vd.toVariable))
    }

    private[imperative] def getReturnType(fd: FunAbstraction): Type = {
      val aliasedParams = getAliasedParams(fd)
      tupleTypeWrap(fd.returnType +: aliasedParams.map(_.tpe))
    }

    def asString(implicit printerOpts: PrinterOptions): String =
      s"EffectsAnalysis(\n${result.asString}\n)"

    override def toString: String = asString
  }

  sealed abstract class Accessor {
    def asString(implicit ctx: inox.Context): String
  }

  case class ADTFieldAccessor(selector: Identifier) extends Accessor {
    def asString(implicit ctx: inox.Context) = s"ADTFieldAccessor(${selector.asString})"
  }

  case class ClassFieldAccessor(selector: Identifier) extends Accessor {
    def asString(implicit ctx: inox.Context) = s"ClassFieldAccessor(${selector.asString})"
  }

  case class ArrayAccessor(index: Expr) extends Accessor {
    def asString(implicit ctx: inox.Context) = s"ArrayAccessor(${index.asString})"
  }

  case class MutableMapAccessor(index: Expr) extends Accessor {
    def asString(implicit ctx: inox.Context) = s"MutableMapAccessor(${index.asString})"
  }

<<<<<<< HEAD
  case class Path(path: Seq[Accessor]) {
    def :+(elem: Accessor): Path = Path(path :+ elem)
    def +:(elem: Accessor): Path = Path(elem +: path)
    def ++(that: Path): Path = Path(this.path ++ that.path)

    def wrap(expr: Expr)(implicit symbols: Symbols) = Path.wrap(expr, path)

=======
  case class TupleFieldAccessor(index: Int) extends Accessor {
    def asString(implicit ctx: inox.Context) = s"TupleFieldAccessor($index)"
  }

  case class Path(path: Seq[Accessor]) {
    def :+(elem: Accessor): Path = Path(path :+ elem)
    def +:(elem: Accessor): Path = Path(elem +: path)
    def ++(that: Path): Path = Path(this.path ++ that.path)

    def wrap(expr: Expr)(implicit symbols: Symbols) = Path.wrap(expr, path)

>>>>>>> 8fa04b5b
    def on(that: Expr)(implicit symbols: Symbols): Set[Target] = {
      wrap(that).toSet.flatMap(getTargets)
    }

    def prefixOf(that: Path): Boolean = {
      // TODO: more expressions can be added to be "provably different"
      def provablyDifferent(index1: Expr, index2: Expr): Boolean = (index1, index2) match {
        case (x1: Variable, Plus(x2: Variable, BVLiteral(_, _, size)))
          if x1 == x2 && x1.tpe == BVType(true, 32) && size <= 32 => true
        case (Plus(x2: Variable, BVLiteral(_, _, size)), x1: Variable)
          if x1 == x2 && x1.tpe == BVType(true, 32) && size <= 32 => true
        case (BVLiteral(signed1, value1, size1), BVLiteral(signed2, value2, size2))
          if value1 != value2 => true
        case _ => false
      }

      def rec(p1: Seq[Accessor], p2: Seq[Accessor]): Boolean = (p1, p2) match {
        case (Seq(), _) => true
        case (ArrayAccessor(index1) +: xs1, ArrayAccessor(index2) +: xs2) if !provablyDifferent(index1, index2) =>
          rec(xs1, xs2)
        case (ADTFieldAccessor(id1) +: xs1, ADTFieldAccessor(id2) +: xs2) if id1 == id2 =>
          rec(xs1, xs2)
        case (ClassFieldAccessor(id1) +: xs1, ClassFieldAccessor(id2) +: xs2) if id1 == id2 =>
          rec(xs1, xs2)
        case (TupleFieldAccessor(id1) +: xs1, TupleFieldAccessor(id2) +: xs2) if id1 == id2 =>
          rec(xs1, xs2)
        case (MutableMapAccessor(_) +: xs1, MutableMapAccessor(_) +: xs2) =>
          rec(xs1, xs2)
        case _ => false
      }

      rec(path, that.path)
    }

    def toSeq: Seq[Accessor] = path

    def asString(implicit printerOpts: PrinterOptions): String =
      if (path.isEmpty) "<empty>"
      else path.map {
        case ADTFieldAccessor(id) => s".${id.asString}"
        case ClassFieldAccessor(id) => s".${id.asString}"
        case TupleFieldAccessor(idx) => s"._$idx"
        case ArrayAccessor(idx) => s"(${idx.asString})"
        case MutableMapAccessor(idx) => s"(${idx.asString})"
      }.mkString("")

    override def toString: String = asString
  }

  object Path {
    def empty: Path = Path(Seq.empty)

    def wrap(expr: Expr, path: Seq[Accessor])(implicit symbols: Symbols): Option[Expr] = path match {
      case ADTFieldAccessor(id) +: xs =>
        wrap(ADTSelector(expr, id), xs)

<<<<<<< HEAD
=======
      case TupleFieldAccessor(idx) +: xs =>
        wrap(TupleSelect(expr, idx), xs)

>>>>>>> 8fa04b5b
      case ClassFieldAccessor(id) +: xs =>
        def asClassType(tpe: Type): Option[ClassType] = tpe match {
          case ct: ClassType => Some(ct)
          case ta: TypeApply if !ta.isAbstract => asClassType(ta.resolve)
          case other => None
        }

        for {
          ct  <- asClassType(expr.getType)
          tcd <- symbols.classForField(ct, id)
          res <- wrap(ClassSelector(AsInstanceOf(expr, tcd.toType), id), xs)
        } yield res

      case ArrayAccessor(idx) +: xs =>
        wrap(ArraySelect(expr, idx), xs)

      case MutableMapAccessor(idx) +: xs =>
        wrap(MutableMapApply(expr, idx), xs)

      case Seq() =>
        Some(expr)
    }

  }

  case class Target(receiver: Variable, condition: Option[Expr], path: Path) {
    def +(elem: Accessor): Target = Target(receiver, condition, path :+ elem)

    def append(that: Target): Target = (condition, that.condition) match {
      case (condition, None) =>
        Target(receiver, condition, path ++ that.path)
      case (None, _) =>
        Target(receiver, that.condition, path ++ that.path)
      case (Some(condition), Some(thatCondition)) =>
        Target(receiver, Some(And(condition, thatCondition)), path ++ that.path)
    }

    def prependPath(path: Path): Target = Target(receiver, condition, path ++ this.path)

    def toEffect: Effect = Effect(receiver, path)

    def asString(implicit printerOpts: PrinterOptions): String =
      s"Target(${receiver.asString}, ${condition.map(_.asString)}, ${path.asString})"

    override def toString: String = asString

    def isValid(implicit syms: Symbols): Boolean = {
      def rec(tpe: Type, path: Seq[Accessor]): Boolean = (tpe, path) match {
        case (adt: ADTType, ADTFieldAccessor(id) +: xs) =>
          val constructors = adt.getSort.constructors
          val constructor = constructors.find(_.fields.exists(_.id == id))
          val field = constructor.flatMap(_.fields.find(_.id == id))
          field.isDefined && rec(field.get.getType, xs)

        case (ct: ClassType, ClassFieldAccessor(id) +: xs) =>
          val field = syms.classForField(ct, id).flatMap(_.fields.find(_.id == id))
          field.isDefined && rec(field.get.getType, xs)

        case (tt: TupleType, TupleFieldAccessor(idx) +: xs) =>
          0 < idx && idx <= tt.dimension && rec(tt.bases(idx - 1), xs)

        case (ArrayType(base), ArrayAccessor(idx) +: xs) =>
          rec(base, xs)

        case (_, Nil) =>
          true
      }

      rec(receiver.getType, path.toSeq)
    }
  }

  case class Effect(receiver: Variable, path: Path) {
    def +(elem: Accessor) = Effect(receiver, path :+ elem)

    def on(that: Expr)(implicit symbols: Symbols): Set[Effect] = for {
      Target(receiver, _, path) <- this.path on that
    } yield Effect(receiver, path)

    def prefixOf(that: Effect): Boolean =
      receiver == that.receiver && (path prefixOf that.path)

    def toTarget: Target = Target(receiver, None, path)

    def wrap(implicit symbols: Symbols): Option[Expr] = path.wrap(receiver)

    def targetString(implicit printerOpts: PrinterOptions): String =
      s"${receiver.asString}${path.asString}"

    def asString(implicit printerOpts: PrinterOptions): String =
      s"Effect($targetString)"

    override def toString: String = asString
  }

  // getTargets(expr, Seq()) returns the set of targets such that after `var x = expr`,
  // the modifications on `x` will result in modifications on these targets
  def getTargets(expr: Expr, path: Seq[Accessor])(implicit symbols: Symbols): Set[Target] = expr match {
    case _ if variablesOf(expr).forall(v => !symbols.isMutableType(v.tpe)) => Set.empty
    case v: Variable => Set(Target(v, None, Path(path)))
    case ADTSelector(e, id) => getTargets(e, ADTFieldAccessor(id) +: path)
    case ClassSelector(e, id) => getTargets(e, ClassFieldAccessor(id) +: path)
<<<<<<< HEAD
=======
    case TupleSelect(e, idx) => getTargets(e, TupleFieldAccessor(idx) +: path)
>>>>>>> 8fa04b5b
    case ArraySelect(a, idx) => getTargets(a, ArrayAccessor(idx) +: path)
    case MutableMapApply(a, idx) => getTargets(a, MutableMapAccessor(idx) +: path)
    case MutableMapDuplicate(m) => getTargets(m, path)

    case ADT(id, _, args) => path match {
      case ADTFieldAccessor(fid) +: rest =>
        getTargets(args(symbols.getConstructor(id).fields.indexWhere(_.id == fid)), rest)
      case _ =>
        Set.empty
    }
<<<<<<< HEAD

    case ClassConstructor(ct, args) => path match {
      case ClassFieldAccessor(fid) +: rest =>
        getTargets(args(ct.tcd.fields.indexWhere(_.id == fid)), rest)
=======

    case ClassConstructor(ct, args) => path match {
      case ClassFieldAccessor(fid) +: rest =>
        getTargets(args(ct.tcd.fields.indexWhere(_.id == fid)), rest)
      case _ =>
        Set.empty
    }

    case Tuple(exprs) => path match {
      case TupleFieldAccessor(idx) +: rest =>
        getTargets(exprs(idx - 1), rest)
>>>>>>> 8fa04b5b
      case _ =>
        Set.empty
    }

    case FiniteArray(elems, _) => path match {
      case ArrayAccessor(bv: BVLiteral) +: rest =>
        val i = bv.toBigInt.toInt
        if (i < elems.size) getTargets(elems(i), rest)
        else throw MalformedStainlessCode(expr, s"Out of bound array access in ${expr.asString}")
      case _ if path.isEmpty || !path.head.isInstanceOf[ArrayAccessor] =>
        Set.empty
      case _ =>
        throw MalformedStainlessCode(expr, s"Couldn't compute effect targets in finite array ${expr.asString}")
    }

    case Assert(_, _, e) => getTargets(e, path)
    case Annotated(e, _) => getTargets(e, path)

    case m: MatchExpr =>
      getTargets(symbols.matchToIfThenElse(m), path)

    case IfExpr(cnd, thn, els) =>
      def notConj(cnd: Expr, e: Option[Expr])(): Expr = e map { e =>
        And(Not(cnd).setPos(cnd), e.setPos(cnd)).setPos(cnd)
      } getOrElse(Not(cnd).setPos(cnd))

      def conj(cnd: Expr, e: Option[Expr])(): Expr = e map { e =>
        And(cnd, e.setPos(cnd)).setPos(cnd)
      } getOrElse(cnd)

      for {
        t <- getTargets(thn, path)
        e <- getTargets(els, path)
        target <- Set(
          Target(t.receiver, Some(conj(cnd, t.condition)), t.path),
          Target(e.receiver, Some(notConj(cnd, e.condition)), e.path)
        ) if target.isValid
      } yield target

    case fi: FunctionInvocation if !symbols.isRecursive(fi.id) =>
      if (fi.tfd.flags.contains(IsPure)) Set.empty
      else BodyWithSpecs(symbols.simplifyLets(fi.inlined))
        .bodyOpt
        .map(getTargets(_, path))
        .getOrElse(Set.empty)

    case fi: FunctionInvocation => Set.empty
    case (_: ApplyLetRec | _: Application) => Set.empty
    case _: LargeArray | _: ArrayUpdated if path.isEmpty || !path.head.isInstanceOf[ArrayAccessor] => Set.empty
    case _: MutableMapUpdated => Set.empty
    case IsInstanceOf(e, _) => getTargets(e, path)
    case AsInstanceOf(e, _) => getTargets(e, path)
    case Old(_) => Set.empty
    case Snapshot(_) => Set.empty
    case FreshCopy(_) => Set.empty

    case ArrayLength(_) => Set.empty

    case FiniteSet(elements, tpe) => Set.empty
    case SetUnion(s1, s2) => Set.empty
    case SetIntersection(s1, s2) => Set.empty
    case SetDifference(s1, s2) => Set.empty
    case SubsetOf(s1, s2) => Set.empty
    case ElementOfSet(element, set) => Set.empty
    case SetAdd(bag, element) => Set.empty

    case FiniteBag(elements, tpe) => Set.empty
    case BagUnion(s1, s2) => Set.empty
    case BagIntersection(s1, s2) => Set.empty
    case BagDifference(s1, s2) => Set.empty
    case MultiplicityInBag(element, bag) => Set.empty
    case BagAdd(bag, element) => Set.empty

    case Block(_, last) => getTargets(last, path)

    case Let(vd, e, b) if !symbols.isMutableType(vd.tpe) =>
      getTargets(b, path)

    case Let(vd, e, b) =>
      val bEffects = getTargets(b, path)
      for (ee <- getTargets(e); be <- bEffects) yield {
        if (be.receiver == vd.toVariable) ee.append(be) else be
      }

    case _ if !symbols.isMutableType(expr.getType) => Set.empty

    case _ =>
      throw MalformedStainlessCode(expr,
        s"Couldn't compute effect targets in (${expr.getClass}): ${expr.asString}\n" +
        s"Path: ${path.map(_.asString)}"
      )
  }

  def getTargets(expr: Expr)(implicit symbols: Symbols): Set[Target] = {
    getTargets(expr, Seq.empty)
  }

  protected def typeToAccessor(tpe: Type, id: Identifier)(implicit s: Symbols): Accessor = tpe match {
    case at: ADTType   => ADTFieldAccessor(id)
    case ct: ClassType => ClassFieldAccessor(id)
    case ta: TypeApply => typeToAccessor(ta.getType, id)
    case _ => throw FatalError(s"Cannot have accessors over type $tpe")
  }

  /** Return all effects of expr
    *
    * Effects of expr are any free variables in scope (either local vars
    * already defined in the scope containing expr, or global var) that
    * are re-assigned by an operation in the expression. An effect is
    * also a mutation of an object refer by an id defined in the scope.
    *
    * This is a conservative analysis, not taking into account control-flow.
    * The set of effects is not definitely effects, but any identifier
    * not in the set will for sure have no effect.
    *
    * We are assuming no aliasing.
    */
  private def expressionEffects(expr: Expr, result: Result)(implicit symbols: Symbols): Set[Effect] = {
    import symbols._
    val freeVars = variablesOf(expr)

    def inEnv(effect: Effect, env: Map[Variable, Effect]): Option[Effect] =
      env.get(effect.receiver).map(e => e.copy(path = e.path ++ effect.path))

    def effect(expr: Expr, env: Map[Variable, Effect]): Set[Effect] =
      getTargets(expr) flatMap { (target: Target) =>
        inEnv(target.toEffect, env).toSet
      }

    def rec(expr: Expr, env: Map[Variable, Effect]): Set[Effect] = expr match {
      case Let(vd, e, b) if symbols.isMutableType(vd.tpe) =>
        if ((variablesOf(e) & variablesOf(b)).forall(v => !isMutableType(v.tpe))) {
          val effe = rec(e, env)
          val newEnv = (variablesOf(b) ++ freeVars).map(v => v -> Effect(v, Path.empty)).toMap
          val effb = rec(b, newEnv)
          effe ++ effb.flatMap { case ef @ Effect(receiver, path) =>
            if (receiver == vd.toVariable) getTargets(e, path.toSeq).map(_.toEffect)
            else Set(ef)
          }.flatMap(inEnv(_, env))
        }
        else
          rec(e, env) ++ rec(b, env ++ effect(e, env).map(vd.toVariable -> _))

      case MatchExpr(scrut, cses) if symbols.isMutableType(scrut.getType) =>
        rec(scrut, env) ++ cses.flatMap { case MatchCase(pattern, guard, rhs) =>
          val newEnv = env ++ mapForPattern(scrut, pattern).flatMap {
            case (v, e) => effect(e, env).map(v.toVariable -> _)
          }
          guard.toSeq.flatMap(rec(_, newEnv)).toSet ++ rec(rhs, newEnv)
        }

      case Swap(array1, index1, array2, index2) =>
        rec(array1, env) ++ rec(index1, env) ++ rec(array2, env) ++ rec(index2, env) ++
        effect(array1, env).map(_ + ArrayAccessor(index1)) ++
        effect(array2, env).map(_ + ArrayAccessor(index2))

      case ArrayUpdate(o, idx, v) =>
        rec(o, env) ++ rec(idx, env) ++ rec(v, env) ++
        effect(o, env).map(_ + ArrayAccessor(idx))

      case MutableMapUpdate(map, key, value) =>
        rec(map, env) ++ rec(key, env) ++ rec(value, env) ++
        effect(map, env).map(_ + MutableMapAccessor(key))

      case MutableMapUpdated(map, key, value) =>
        rec(map, env) ++ rec(key, env) ++ rec(value, env)

      case MutableMapDuplicate(map) =>
        rec(map, env)

      case fa @ FieldAssignment(o, id, v) =>
        val accessor = typeToAccessor(o.getType, id)
        rec(o, env) ++ rec(v, env) ++ effect(o, env).map(_ + accessor)

      case Application(callee, args) =>
        val ft @ FunctionType(_, _) = callee.getType
        val effects = functionTypeEffects(ft)
        rec(callee, env) ++ args.flatMap(rec(_, env)) ++
        args.map(effect(_, env)).zipWithIndex
          .filter(p => effects contains p._2)
          .flatMap(_._1)

      case Assignment(v, value) => rec(value, env) ++ env.get(v)

      case IfExpr(cnd, thn, els) =>
        rec(cnd, env) ++ rec(thn, env) ++ rec(els, env)

      case fi @ FunInvocation(id, tps, args, _) =>
        val fun = fi match {
          case FunctionInvocation(id, _, _) => Outer(getFunction(id))
          case ApplyLetRec(id, _, _, _, _) => result.locals(id)
        }

        val currentEffects: Set[Effect] = result.effects(fun)
        val paramSubst = (fun.params.map(_.toVariable) zip args).toMap
        val invocEffects = currentEffects.flatMap(e => paramSubst.get(e.receiver) match {
          case Some(arg) => (e on arg).flatMap(inEnv(_, env))
          case None => Seq(e) // This effect occurs on some variable captured from scope
        })

        val effectsOnFreeVars = invocEffects.filter(e => freeVars contains e.receiver)
        val effectsOnLocalFreeVars = currentEffects.filterNot(e => paramSubst contains e.receiver)
        effectsOnFreeVars ++ effectsOnLocalFreeVars ++ args.flatMap(rec(_, env))

      case Operator(es, _) => es.flatMap(rec(_, env)).toSet
    }

    val mutated = rec(expr, freeVars.map(v => v -> Effect(v, Path.empty)).toMap)

    // We truncate the effects path if it goes through an inductive ADT as
    // such effects can lead to inexistence of the effects fixpoint.
    // We also truncate array paths as they rely on some index that is not
    // necessarily well-scoped (and could itself have effects).
    def truncate(effect: Effect): Effect = {
      def isInductive(tpe: Type, seen: Set[Identifier]): Boolean = {
        val deps = s.typeOps.collect {
          case ADTType(id, _) => dependencies(id)
          case ClassType(id, _) => dependencies(id)
          case _ => Set.empty[Identifier]
        } (tpe)

        (seen & deps).nonEmpty
      }

      def rec(tpe: Type, path: Seq[Accessor], seen: Set[Identifier]): Seq[Accessor] = (tpe, path) match {
        case (adt: ADTType, (fa @ ADTFieldAccessor(id)) +: xs) =>
          val field = adt.getSort.constructors.flatMap(_.fields).find(_.id == id).get
          if (isInductive(field.getType, seen)) Seq()
          else fa +: rec(field.getType, xs, seen + adt.id)
        case (ct: ClassType, (fa @ ClassFieldAccessor(id)) +: xs) =>
          val field = getClassField(ct, id).get
          if (isInductive(field.getType, seen)) Seq()
          else fa +: rec(field.getType, xs, seen + ct.id)
        case (_, ArrayAccessor(_) +: xs) => Seq()
        case _ => Seq()
      }

      Effect(effect.receiver, Path(rec(effect.receiver.getType, effect.path.toSeq, Set())))
    }

    // We merge paths that are prefixes of one another or point to the same array
    def merge(paths: Set[Path]): Set[Path] = {
      // This truncates the path `p2` depending on `p1`
      def rec(p1: Seq[Accessor], p2: Seq[Accessor]): Option[Path] = (p1, p2) match {
        case (ArrayAccessor(idx1) +: xs1, ArrayAccessor(idx2) +: xs2) if idx1 != idx2 => Some(Path.empty)
        case (x1 +: xs1, x2 +: xs2) if x1 == x2 => rec(xs1, xs2).map(x1 +: _)
        case (Nil, Nil) => Some(Path.empty)
        case _ => None
      }

      val merged = paths.flatMap { t1 =>
        paths.flatMap { t2 =>
          rec(t1.toSeq, t2.toSeq)
        } + t1
      }

      merged.filterNot(t1 => (merged - t1).exists(t2 => t2 prefixOf t1))
    }

    mutated
      .map(truncate)
      .groupBy(_.receiver)
      .flatMap { case (v, effects) => merge(effects.map(_.path)).map(Effect(v, _)) }.toSet
  }

  /** Effects at the level of types for a function
    *
    * This disregards the actual implementation of a function, and considers only
    * its type to determine a conservative abstraction of its effects.
    *
    * In theory this can be overridden to use a different behaviour.
    */
  def functionTypeEffects(ft: FunctionType)(implicit symbols: Symbols): Set[Int] = {
    ft.from.zipWithIndex.flatMap { case (tpe, i) =>
      if (symbols.isMutableType(tpe)) Some(i) else None
    }.toSet
  }
}<|MERGE_RESOLUTION|>--- conflicted
+++ resolved
@@ -179,7 +179,10 @@
     def asString(implicit ctx: inox.Context) = s"MutableMapAccessor(${index.asString})"
   }
 
-<<<<<<< HEAD
+  case class TupleFieldAccessor(index: Int) extends Accessor {
+    def asString(implicit ctx: inox.Context) = s"TupleFieldAccessor($index)"
+  }
+
   case class Path(path: Seq[Accessor]) {
     def :+(elem: Accessor): Path = Path(path :+ elem)
     def +:(elem: Accessor): Path = Path(elem +: path)
@@ -187,19 +190,6 @@
 
     def wrap(expr: Expr)(implicit symbols: Symbols) = Path.wrap(expr, path)
 
-=======
-  case class TupleFieldAccessor(index: Int) extends Accessor {
-    def asString(implicit ctx: inox.Context) = s"TupleFieldAccessor($index)"
-  }
-
-  case class Path(path: Seq[Accessor]) {
-    def :+(elem: Accessor): Path = Path(path :+ elem)
-    def +:(elem: Accessor): Path = Path(elem +: path)
-    def ++(that: Path): Path = Path(this.path ++ that.path)
-
-    def wrap(expr: Expr)(implicit symbols: Symbols) = Path.wrap(expr, path)
-
->>>>>>> 8fa04b5b
     def on(that: Expr)(implicit symbols: Symbols): Set[Target] = {
       wrap(that).toSet.flatMap(getTargets)
     }
@@ -256,12 +246,9 @@
       case ADTFieldAccessor(id) +: xs =>
         wrap(ADTSelector(expr, id), xs)
 
-<<<<<<< HEAD
-=======
       case TupleFieldAccessor(idx) +: xs =>
         wrap(TupleSelect(expr, idx), xs)
 
->>>>>>> 8fa04b5b
       case ClassFieldAccessor(id) +: xs =>
         def asClassType(tpe: Type): Option[ClassType] = tpe match {
           case ct: ClassType => Some(ct)
@@ -364,10 +351,7 @@
     case v: Variable => Set(Target(v, None, Path(path)))
     case ADTSelector(e, id) => getTargets(e, ADTFieldAccessor(id) +: path)
     case ClassSelector(e, id) => getTargets(e, ClassFieldAccessor(id) +: path)
-<<<<<<< HEAD
-=======
     case TupleSelect(e, idx) => getTargets(e, TupleFieldAccessor(idx) +: path)
->>>>>>> 8fa04b5b
     case ArraySelect(a, idx) => getTargets(a, ArrayAccessor(idx) +: path)
     case MutableMapApply(a, idx) => getTargets(a, MutableMapAccessor(idx) +: path)
     case MutableMapDuplicate(m) => getTargets(m, path)
@@ -378,12 +362,6 @@
       case _ =>
         Set.empty
     }
-<<<<<<< HEAD
-
-    case ClassConstructor(ct, args) => path match {
-      case ClassFieldAccessor(fid) +: rest =>
-        getTargets(args(ct.tcd.fields.indexWhere(_.id == fid)), rest)
-=======
 
     case ClassConstructor(ct, args) => path match {
       case ClassFieldAccessor(fid) +: rest =>
@@ -395,7 +373,6 @@
     case Tuple(exprs) => path match {
       case TupleFieldAccessor(idx) +: rest =>
         getTargets(exprs(idx - 1), rest)
->>>>>>> 8fa04b5b
       case _ =>
         Set.empty
     }
