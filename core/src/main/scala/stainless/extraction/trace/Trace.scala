--- conflicted
+++ resolved
@@ -63,11 +63,7 @@
         val withPre = exprOps.reconstructSpecs(pre, Some(body), s.UnitType())
         val fullBody = BodyWithSpecs(withPre).withSpec(post).reconstructed
 
-<<<<<<< HEAD
-        val flags: Seq[s.Flag] = Seq(s.Derived(fd1.id), s.Annotation("traceInduct",List(StringLiteral(fd1.id.name))))
-=======
         val flags: Seq[s.Flag] = Seq(s.Derived(Some(fd1.id)), s.Annotation("traceInduct",List(StringLiteral(fd1.id.name))))
->>>>>>> f1f336e4
 
         new s.FunDef(id, newParamTypes, newParams, returnType, fullBody, flags)
       }
@@ -127,11 +123,7 @@
           val withPre = exprOps.reconstructSpecs(BodyWithSpecs(fd.fullBody).specs, Some(body), fd.returnType)
           val lemma = fd.copy(
             fullBody = BodyWithSpecs(withPre).reconstructed,
-<<<<<<< HEAD
-            flags = (s.Derived(fd.id) +: s.Derived(finv.id) +: (fd.flags.filterNot(f => f.name == "traceInduct"))).distinct
-=======
             flags = (s.Derived(Some(fd.id)) +: s.Derived(Some(finv.id)) +: (fd.flags.filterNot(f => f.name == "traceInduct"))).distinct
->>>>>>> f1f336e4
           ).copiedFrom(fd).setPos(fd.getPos)
 
           Trace.setTrace(lemma.id)
@@ -140,11 +132,7 @@
         }
         case None => {
           val lemma = fd.copy(
-<<<<<<< HEAD
-            flags = (s.Derived(fd.id) +: (fd.flags.filterNot(f => f.name == "traceInduct")))
-=======
             flags = (s.Derived(Some(fd.id)) +: (fd.flags.filterNot(f => f.name == "traceInduct")))
->>>>>>> f1f336e4
           ).copiedFrom(fd).setPos(fd.getPos)
           Trace.setTrace(lemma.id)
           List(lemma)
@@ -173,11 +161,7 @@
     val newParamTps = newParamTypes.map{tparam => tparam.tp}
 
     val returnType = model.returnType
-<<<<<<< HEAD
-    val flags = Seq(s.Derived(lemma.id), s.Derived(model.id))
-=======
     val flags = Seq(s.Derived(Some(lemma.id)), s.Derived(Some(model.id)))
->>>>>>> f1f336e4
 
     val body = FunctionInvocation(model.id, newParamTps, newParamVars)
     val indPattern = new s.FunDef(id, newParamTypes, newParams, returnType, body, flags)
