/* Copyright 2009-2021 EPFL, Lausanne */

package stainless

import scala.language.existentials

/** Provides definitions for a hierarchy of languages above stainless,
  * topped by xlang, which is the extended input language of stainless.
  *
  * The traits [[extraction.Trees]], [[extraction.TreeDeconstructor]]
  * and [[extraction.ExprOps]] (defined in the [[extraction]] package
  * object) provide the unification point of all different stainless tree
  * types that can appear once extraction and pre-processing has finished.
  *
  * The hierarhcy is
  *   extraction < inlining < innerfuns < imperative < oo < throwing < methods < xlang
  *
  * Inlining adds support for function inlining.
  * Innerfuns adds inner functions.
  * Imperative adds imperative features.
  * OO adds object-oriented features.
  * Throwing handles exception lifting.
  * Methods takes care of method lifting.
  * xlang adds imports and module structure.
  */
package object extraction {

  val phases: Seq[(String, String)] = Seq(
<<<<<<< HEAD
=======
    "UserFiltering"             -> "Removes all the library functions not used by the user",
>>>>>>> fd475423
    "Preprocessing"             -> "A preprocessing phase before the pipeline",
    "PartialFunctions"          -> "Lift partial function preconditions",
    "XlangLowering"             -> "Lowering phase at the end of xlang phases",
    "InnerClasses"              -> "Lift inner classes",
    "Laws"                      -> "Rewrite laws as abstract functions with contracts",
    "SuperInvariants"           -> "Ensure super class invariant cannot be weakened in subclasses",
    "SuperCalls"                -> "Resolve super-function calls",
    "Sealing"                   -> "Seal every class and add mutable flags",
    "MethodLifting"             -> "Lift methods into dispatching functions",
    "MergeInvariants"           -> "Merge all class invariants into a single method",
    "ValueClasses"              -> "Erase value classes",
    "FieldAccessors"            -> "Inline field accessors of concrete classes",
    "AntiAliasing"              -> "Rewrite field and array mutations",
    "ReturnElimination"         -> "Eliminate `return` expressions",
    "ImperativeCodeElimination" -> "Eliminate while loops and assignments",
    "ImperativeCleanup"         -> "Cleanup after imperative transformations",
    "AdtSpecialization"         -> "Specialize classes into ADTs (when possible)",
    "RefinementLifting"         -> "Lift simple refinements to contracts",
    "TypeEncoding"              -> "Encode non-ADT types",
    "FunctionClosure"           -> "Lift inner functions",
    "FunctionSpecialization"    -> "Specialize functions",
    "FunctionInlining"          -> "Transitively inline marked functions",
    "LeonInlining"              -> "Transitively inline marked functions (closer to what Leon did)",
    "Trace"                     -> "Apply the traceInduct tactic during verification of the annotated function.",
    "SizedADTExtraction"        -> "Transforms calls to 'indexedAt' to the 'SizedADT' tree",
    "InductElimination"         -> "Replace @induct annotation by explicit recursion",
    "MeasureInference"          -> "Infer and inject measures in recursive functions",
    "PartialEvaluation"         -> "Partially evaluate marked function calls",
    "AssertionInjector"         -> "Insert assertions which verify array accesses, casts, division by zero, etc.",
    "ChooseInjector"            -> "Insert chooses where necessary",
  )

  val phaseNames: Set[String] = phases.map(_._1).toSet

  /** Unifies all stainless tree definitions */
  trait Trees extends ast.Trees { self =>
    case object Uncached extends Flag("uncached", Seq.empty)

    override def getDeconstructor(that: inox.ast.Trees): inox.ast.TreeDeconstructor { val s: self.type; val t: that.type } = that match {
      case tree: Trees => new TreeDeconstructor {
        protected val s: self.type = self
        protected val t: tree.type = tree
      }.asInstanceOf[TreeDeconstructor { val s: self.type; val t: that.type }]

      case _ => super.getDeconstructor(that)
    }

    override val exprOps: ExprOps { val trees: self.type } = new {
      protected val trees: self.type = self
    } with ExprOps
  }

  /** Unifies all stainless tree printers */
  trait Printer extends ast.Printer

  /** Unifies all stainless tree extractors */
  trait TreeDeconstructor extends ast.TreeDeconstructor {
    protected val s: Trees
    protected val t: Trees
  }

  /** Unifies all stainless expression operations */
  trait ExprOps extends ast.ExprOps

  object trees extends Trees with inox.ast.SimpleSymbols {
    case class Symbols(
      functions: Map[Identifier, FunDef],
      sorts: Map[Identifier, ADTSort]
    ) extends SimpleSymbols with AbstractSymbols

    object printer extends Printer { val trees: extraction.trees.type = extraction.trees }
  }

  case class MalformedStainlessCode(tree: inox.ast.Trees#Tree, msg: String)
    extends Exception(msg)

  def pipeline(implicit ctx: inox.Context): StainlessPipeline = {
    xlang.extractor        andThen
    innerclasses.extractor andThen
    methods.extractor      andThen
    throwing.extractor     andThen
    imperative.extractor   andThen
    oo.extractor           andThen
    innerfuns.extractor    andThen
    inlining.extractor     andThen
    trace.extractor        andThen
    termination.extractor
  }

  private[this] def completeSymbols(symbols: trees.Symbols)(to: ast.Trees): to.Symbols = {
    symbols.transform(new CheckingTransformer {
      override val s: extraction.trees.type = extraction.trees
      override val t: to.type = to
    })
  }

  def completer(to: ast.Trees)(implicit ctx: inox.Context) = new ExtractionPipeline { self =>
    override val s: extraction.trees.type = extraction.trees
    override val t: to.type = to
    override val context = ctx

    override def invalidate(id: Identifier): Unit = ()
    override def extract(symbols: s.Symbols): t.Symbols = completeSymbols(symbols)(to)
  }

  type StainlessPipeline = ExtractionPipeline {
    val s: xlang.trees.type
    val t: trees.type
  }

  implicit val extractionSemantics: inox.SemanticsProvider { val trees: extraction.trees.type } = {
    getSemantics(extraction.trees)(syms => syms)
  }

  def phaseSemantics(tr: ast.Trees)
                    (pipeline: ExtractionPipeline { val s: tr.type; val t: extraction.trees.type }):
                    inox.SemanticsProvider { val trees: tr.type } = {
    getSemantics(tr)(syms => pipeline.extract(syms))
  }

  def getSemantics(tr: ast.Trees)(processSymbols: tr.Symbols => extraction.trees.Symbols):
                   inox.SemanticsProvider { val trees: tr.type } =
    new inox.SemanticsProvider {
      val trees: tr.type = tr

      def getSemantics(p: inox.Program { val trees: tr.type }): p.Semantics = new inox.Semantics { self =>
        val trees: p.trees.type = p.trees
        val symbols: p.symbols.type = p.symbols
        val program: Program { val trees: p.trees.type; val symbols: p.symbols.type } =
          p.asInstanceOf[Program { val trees: p.trees.type; val symbols: p.symbols.type }]

        private[this] val targetSymbols = completeSymbols(processSymbols(symbols))(stainless.trees)
        private[this] val targetProgram = inox.Program(stainless.trees)(targetSymbols)

        private object encoder extends inox.transformers.ProgramTransformer {
          override val sourceProgram: self.program.type = self.program
          override val targetProgram = self.targetProgram

          override object encoder extends transformers.TreeTransformer {
            val s: trees.type = trees
            val t: stainless.trees.type = stainless.trees
          }

          override object decoder extends transformers.TreeTransformer {
            val s: stainless.trees.type = stainless.trees
            val t: trees.type = trees
          }
        }

        protected def createSolver(ctx: inox.Context): inox.solvers.SolverFactory {
          val program: self.program.type
          type S <: inox.solvers.combinators.TimeoutSolver { val program: self.program.type }
        } = solvers.SolverFactory.getFromSettings(self.program, ctx)(encoder)(self.asInstanceOf[self.program.Semantics])

        protected def createEvaluator(ctx: inox.Context): inox.evaluators.DeterministicEvaluator {
          val program: self.program.type
        } = inox.evaluators.EncodingEvaluator(self.program)(encoder)(evaluators.Evaluator(encoder.targetProgram, ctx))
      }.asInstanceOf[p.Semantics] // @nv: unfortunately required here...
    }
}<|MERGE_RESOLUTION|>--- conflicted
+++ resolved
@@ -26,10 +26,7 @@
 package object extraction {
 
   val phases: Seq[(String, String)] = Seq(
-<<<<<<< HEAD
-=======
     "UserFiltering"             -> "Removes all the library functions not used by the user",
->>>>>>> fd475423
     "Preprocessing"             -> "A preprocessing phase before the pipeline",
     "PartialFunctions"          -> "Lift partial function preconditions",
     "XlangLowering"             -> "Lowering phase at the end of xlang phases",
