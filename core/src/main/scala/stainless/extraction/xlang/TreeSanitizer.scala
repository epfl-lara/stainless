--- conflicted
+++ resolved
@@ -158,18 +158,11 @@
       case e: Ensuring =>
         errors += MalformedStainlessCode(e, s"Unexpected `ensuring` ($misplacedSpec).")
 
-<<<<<<< HEAD
-      case wh @ While(cond, body, optInv, flags) =>
-        traverse(cond)
-        checkBodyWithSpecs(body, kindsWhitelist = Some(Set(exprOps.MeasureKind)))
-        optInv.foreach(traverse)
-=======
       case wh @ While(cond, body, optInv, optWeakInv, flags) =>
         traverse(cond)
         checkBodyWithSpecs(body, kindsWhitelist = Some(Set(exprOps.MeasureKind)))
         optInv.foreach(traverse)
         optWeakInv.foreach(traverse)
->>>>>>> f1f336e4
         flags.foreach(traverse)
 
       case e: LetRec =>
