/* Copyright 2009-2021 EPFL, Lausanne */

package stainless
package verification

import scala.concurrent.duration._

import org.scalatest._

trait TypeCheckerSuite extends ComponentTestSuite {

  val component = VerificationComponent
  val cacheAllowed: Boolean

  override def configurations = super.configurations.map { seq =>
    Seq(
      optTypeChecker(true),
      optFailInvalid(true),
    ) ++ seq
  }

  override def filter(ctx: inox.Context, name: String): FilterStatus = name match {
    // Same as VerificationSuite
    case "verification/valid/Extern1"                 => Ignore
    case "verification/valid/Extern2"                 => Ignore
    case "verification/valid/ChooseLIA"               => Ignore
    case "verification/invalid/SpecWithExtern"        => Ignore
    case "verification/invalid/BinarySearchTreeQuant" => Ignore
    case "verification/invalid/ForallAssoc"           => Ignore

    // unknown/timeout VC but counter-example not found
    case "verification/invalid/BadConcRope"           => Ignore

    // Lemmas used in one equation can leak in other equations due to https://github.com/epfl-lara/inox/issues/139
    case "verification/invalid/Equations1" => Ignore
    case "verification/invalid/Equations2" => Ignore
    case "verification/invalid/Equations3" => Ignore

    // Unstable
    case "verification/valid/BigIntMonoidLaws" => Ignore
    case "verification/valid/BigIntRing" => Ignore
<<<<<<< HEAD
=======
    case "verification/valid/InnerClasses4" => Ignore
>>>>>>> 8fa04b5b

    // Not compatible with typechecker
    case "verification/valid/Countable2" => Ignore

    case _ => super.filter(ctx, name)
  }

  testAll("verification/valid", recursive = true) { (analysis, reporter) =>
    assert(cacheAllowed || analysis.toReport.stats.validFromCache == 0, "no cache should be used for these tests")
    for ((vc, vr) <- analysis.vrs) {
      if (vr.isInvalid) fail(s"The following verification condition was invalid: $vc @${vc.getPos}")
      if (vr.isInconclusive) fail(s"The following verification condition was inconclusive: $vc @${vc.getPos}")
    }
    reporter.terminateIfError()
  }

  testAll("verification/invalid") { (analysis, _) =>
    val report = analysis.toReport
    assert(report.totalInvalid > 0, "There should be at least one invalid verification condition. " + report.stats)
  }
}

class SMTZ3TypeCheckerSuite extends TypeCheckerSuite {
  override val cacheAllowed = true

  override def configurations = super.configurations.map {
    seq => Seq(
      inox.optSelectedSolvers(Set("smt-z3:z3-4.8.10")),
      inox.solvers.optCheckModels(true),
      verification.optVCCache(true),
    ) ++ seq
  }

  override def filter(ctx: inox.Context, name: String): FilterStatus = name match {
    case _ => super.filter(ctx, name)
  }
}

class SMTCVC4TypeCheckerSuite extends TypeCheckerSuite {
  override val cacheAllowed = true

  override def configurations = super.configurations.map {
    seq => Seq(
      inox.optSelectedSolvers(Set("smt-cvc4")),
      inox.solvers.optCheckModels(true),
      verification.optVCCache(true),
    ) ++ seq
  }

  override def filter(ctx: inox.Context, name: String): FilterStatus = name match {
    // Same ignores as SMTCVC4VerificationSuite
    case "verification/valid/ArraySlice" => Ignore
    case "verification/valid/BigIntMonoidLaws" => Ignore
    case "verification/valid/BigIntRing" => Ignore
    case "verification/valid/ConcRope" => Ignore
    case "verification/valid/CovariantList" => Ignore
    case "verification/valid/Huffman" => Ignore
    case "verification/valid/InnerClasses4" => Ignore
    case "verification/valid/Iterables" => Ignore
    case "verification/valid/List" => Ignore
    case "verification/valid/MoreExtendedEuclidGCD" => Ignore
    case "verification/valid/MoreExtendedEuclidReachability" => Ignore
    case "verification/valid/Overrides" => Ignore
    case "verification/valid/PartialCompiler" => Ignore
    case "verification/valid/PartialKVTrace" => Ignore
    case "verification/valid/ReachabilityChecker" => Ignore
    case "verification/valid/TestPartialFunction" => Ignore
    case "verification/valid/TestPartialFunction3" => Ignore

    case _ => super.filter(ctx, name)
  }
}<|MERGE_RESOLUTION|>--- conflicted
+++ resolved
@@ -39,10 +39,7 @@
     // Unstable
     case "verification/valid/BigIntMonoidLaws" => Ignore
     case "verification/valid/BigIntRing" => Ignore
-<<<<<<< HEAD
-=======
     case "verification/valid/InnerClasses4" => Ignore
->>>>>>> 8fa04b5b
 
     // Not compatible with typechecker
     case "verification/valid/Countable2" => Ignore
