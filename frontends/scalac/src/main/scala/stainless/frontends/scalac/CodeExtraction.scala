--- conflicted
+++ resolved
@@ -1093,11 +1093,7 @@
           if signed && -(BigInt(2).pow(size-1)) <= BigInt(n) && BigInt(n) < BigInt(2).pow(size-1) =>
 
           xt.BVLiteral(signed, BigInt(n), size)
-<<<<<<< HEAD
-        case _ => outOfSubsetError(tr, "`intToBV` implicit may only be used on `Int` literals (in the right range)")
-=======
         case _ => outOfSubsetError(tr, "`intToBV` may only be used on `Int` literals (in the right range)")
->>>>>>> 8fa04b5b
       }
 
     case ExIntToBV(typ, tree) =>
