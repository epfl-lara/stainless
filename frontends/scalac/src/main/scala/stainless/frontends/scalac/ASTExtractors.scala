/* Copyright 2009-2021 EPFL, Lausanne */

package stainless
package frontends.scalac

import scala.tools.nsc._
import scala.collection.mutable.{Map => MutableMap}

/** Contains extractors to pull-out interesting parts of the Scala ASTs. */
trait ASTExtractors {
  val global: Global

  import global._
  import global.definitions._

  def classFromName(str: String) = {
    rootMirror.getClassByName(str)
  }

  def objectFromName(str: String) = {
    rootMirror.getClassByName(str)
  }

  /**
   * Extract the annotations for [[sym]], combined with its owner (unless
   * [[ignoreOwner]] is true).
   *
   * When [[sym]] is synthetically created by the compiler, also extract the
   * companion symbol's annotations. But behold the dark arcane magic:
   * [[Symbol.companionSymbol]] is deprecated in favor of [[Symbol.companion]],
   * yet for implicit class the synthetic function of the same name doesn't
   * have a [[Symbol.companion]]. Additionally, the documentation doesn't
   * clearly guarantees that functions can have a companion symbol. In
   * practice, however, it seems to work.
   */
  def getAnnotations(sym: Symbol, ignoreOwner: Boolean = false): Seq[(String, Seq[Tree])] = {
    val actualSymbol = sym.accessedOrSelf.orElse(sym)
    val selfs = actualSymbol.annotations
    val owners =
      if (ignoreOwner) Set.empty
      else actualSymbol.owner.annotations.filter(annot => annot.toString != "stainless.annotation.export")
    val companions = if (actualSymbol.isSynthetic) actualSymbol.companionSymbol.annotations else Set.empty
    (for {
      a <- (selfs ++ owners ++ companions)
      name = a.atp.safeToString
        .replaceAllLiterally(".package.", ".")
        .replaceAllLiterally(" @scala.annotation.meta.field", "")
    } yield {
      if (name startsWith "stainless.annotation.") {
        val shortName = name drop "stainless.annotation.".length
        Some(shortName, a.args)
      } else if (name == "inline") {
        Some(name, a.args)
      } else {
        None
      }
    }).flatten.foldLeft[(Set[String], Seq[(String, Seq[Tree])])]((Set(), Seq())) {
      case (acc @ (keys, _), (key, _)) if keys contains key => acc
      case ((keys, seq), (key, args)) => (keys + key, seq :+ (key -> args))
    }._2
  }

  protected lazy val scalaMapSym  = classFromName("scala.collection.immutable.Map")
  protected lazy val scalaSetSym  = classFromName("scala.collection.immutable.Set")
  protected lazy val scalaListSym = classFromName("scala.collection.immutable.List")

  protected lazy val exceptionSym = classFromName("stainless.lang.Exception")

  protected lazy val setSym        = classFromName("stainless.lang.Set")
  protected lazy val mapSym        = classFromName("stainless.lang.Map")
  protected lazy val mutableMapSym = classFromName("stainless.lang.MutableMap")
  protected lazy val bagSym        = classFromName("stainless.lang.Bag")
  protected lazy val realSym       = classFromName("stainless.lang.Real")

  protected lazy val bvSym         = classFromName("stainless.math.BitVectors.BV")

  protected lazy val optionSymbol = classFromName("stainless.lang.Option")
  protected lazy val someSymbol   = classFromName("stainless.lang.Some")
  protected lazy val noneSymbol   = classFromName("stainless.lang.None")

  protected lazy val listSymbol = classFromName("stainless.collection.List")
  protected lazy val consSymbol = classFromName("stainless.collection.Cons")
  protected lazy val nilSymbol  = classFromName("stainless.collection.Nil")

  protected lazy val arraySym           = classFromName("scala.Array")
  protected lazy val someClassSym       = classFromName("scala.Some")
  protected lazy val byNameSym          = classFromName("scala.<byname>")
  protected lazy val bigIntSym          = classFromName("scala.math.BigInt")
  protected lazy val stringSym          = classFromName("java.lang.String")

  protected def functionTraitSym(i:Int) = {
    require(0 <= i && i <= 22)
    classFromName("scala.Function" + i)
  }

  def isTuple(sym: Symbol, size: Int): Boolean = (size > 0 && size <= 22) && (sym == classFromName(s"scala.Tuple$size"))

  def isBigIntSym(sym: Symbol) : Boolean = getResolvedTypeSym(sym) == bigIntSym

  def isStringSym(sym: Symbol) : Boolean = getResolvedTypeSym(sym) match { case `stringSym` => true case _ => false }

  def isByNameSym(sym: Symbol) : Boolean = getResolvedTypeSym(sym) == byNameSym

  // Resolve type aliases
  def getResolvedTypeSym(sym: Symbol): Symbol = {
    if (sym.isAliasType) {
      getResolvedTypeSym(sym.tpe.resultType.typeSymbol)
    } else {
      sym
    }
  }

  def isBVSym(sym: Symbol) : Boolean = {
    getResolvedTypeSym(sym) == bvSym
  }

  def isSetSym(sym: Symbol) : Boolean = {
    getResolvedTypeSym(sym) == setSym
  }

  def isBagSym(sym: Symbol) : Boolean = {
    getResolvedTypeSym(sym) == bagSym
  }

  def isRealSym(sym: Symbol) : Boolean = {
    getResolvedTypeSym(sym) == realSym
  }

  def isMapSym(sym: Symbol) : Boolean = {
    getResolvedTypeSym(sym) == mapSym
  }

  def isMutableMapSym(sym: Symbol) : Boolean = {
    getResolvedTypeSym(sym) == mutableMapSym
  }

  def isFunction(sym: Symbol, i: Int) : Boolean =
    0 <= i && i <= 22 && sym == functionTraitSym(i)

  def isArrayClassSym(sym: Symbol): Boolean = sym == arraySym

  private val bvtypes = Set(ByteTpe, ShortTpe, IntTpe, LongTpe)

  def hasBVType(t: Tree) = bvtypes contains t.tpe.widen

  def hasNumericType(t: Tree): Boolean = hasBigIntType(t) || hasBVType(t) || hasRealType(t)

  def hasBigIntType(t: Tree) = isBigIntSym(t.tpe.typeSymbol)

  def hasStringType(t: Tree) = isStringSym(t.tpe.typeSymbol)

  def hasRealType(t: Tree) = isRealSym(t.tpe.typeSymbol)

  def hasBooleanType(t: Tree) = t.tpe.widen =:= BooleanClass.tpe

  def isDefaultGetter(sym: Symbol) = sym.isSynthetic && (sym.name containsName nme.DEFAULT_GETTER_STRING)

  def isCopyMethod(sym: Symbol) = sym.isSynthetic && sym.name == nme.copy

  def canExtractSynthetic(sym: Symbol) = {
    sym.isImplicit ||
    isDefaultGetter(sym) ||
    isCopyMethod(sym)
  }

  object TupleSymbol {
    // It is particularly time expensive so we cache this.
    private val cache = MutableMap[Symbol, Option[Int]]()
    private val cardinality = """Tuple(\d{1,2})""".r
    def unapply(sym: Symbol): Option[Int] = cache.getOrElseUpdate(sym, {
      // First, extract a gess about the cardinality of the Tuple.
      // Then, confirm that this is indeed a regular Tuple.
      val name = sym.unexpandedName.toString
      name match {
        case cardinality(i) if isTuple(sym, i.toInt) => Some(i.toInt)
        case _ => None
      }
    })

    def unapply(tpe: Type): Option[Int] = tpe.typeSymbol match {
      case TupleSymbol(i) => Some(i)
      case _ => None
    }

    def unapply(tree: Tree): Option[Int] = unapply(tree.tpe)
  }

  /** A set of helpers for extracting trees.*/
  object ExtractorHelpers {
    /** Extracts the identifier as `"Ident(name)"` (who needs this?!) */
    object ExIdNamed {
      def unapply(id: Ident): Option[String] = Some(id.toString)
    }

    /** Extracts the tree and its type (who needs this?!) */
    object ExHasType {
      def unapply(tr: Tree): Option[(Tree, Symbol)] = Some((tr, tr.tpe.typeSymbol))
    }

    /** Extracts the string representation of a name of something having the `Name` trait */
    object ExNamed {
      def unapply(name: Name): Option[String] = Some(name.toString)
    }

    /** Returns the full dot-separated names of the symbol as a list of strings */
    object ExSymbol {
      def unapplySeq(t: Tree): Option[Seq[String]] = {
        if (t.symbol == null) None
        else Some(t.symbol.fullName.toString.split('.').toSeq)
      }
    }

    /** Matches nested `Select(Select(...Select(a, b) ...y) , z)` and returns the list `a,b, ... y,z` */
    object ExSelected {
      def unapplySeq(select: Select): Option[Seq[String]] = select match {
        case Select(This(scalaName), name) =>
          Some(Seq(scalaName.toString, name.toString))

        case Select(from: Select, name) =>
          unapplySeq(from).map(prefix => prefix :+ name.toString)

        case Select(from: Ident, name) =>
          val full = name.toString :: from.symbol.ownerChain.init.map(_.name.toString)
          Some(full.reverse)

        case _ =>
          None
      }
    }
  }

  object StructuralExtractors {
    import ExtractorHelpers._

    /** Extracts the 'ensuring' contract from an expression. */
    object ExEnsuredExpression {
      def unapply(tree: Apply): Option[(Tree,Tree,Boolean)] = tree match {
        case Apply(Select(Apply(TypeApply(
              ExSelected("scala", "Predef", "Ensuring"),
              _ :: Nil), body :: Nil), ExNamed("ensuring")), contract :: Nil)
          => Some((body, contract, false))

        case Apply(Select(Apply(TypeApply(
              ExSelected("stainless", "lang", "StaticChecks", "Ensuring"),
              _ :: Nil), body :: Nil), ExNamed("ensuring")), contract :: Nil)
          => Some((body, contract, true))

        case _ => None
      }
    }

    object ExThrowingExpression {
      def unapply(tree: Apply): Option[(Tree,Tree)] = tree match {
        case Apply(Select(Apply(
          TypeApply(ExSelected("stainless", "lang", "package", "Throwing"), _ :: Nil), body :: Nil), ExNamed("throwing")),
          contract :: Nil
        ) => Some((body, contract))

        case _ =>None
      }
    }

    /** Matches the `holds` expression at the end of any boolean expression, and returns the boolean expression.*/
    object ExHoldsExpression {
      def unapply(tree: Select) : Option[Tree] = tree match {
        case Select(
          Apply(ExSelected("stainless", "lang", "package", "BooleanDecorations"), realExpr :: Nil),
          ExNamed("holds")
        ) => Some(realExpr)
        case _ => None
       }
    }

    /** Matches the `holds` expression at the end of any boolean expression with a proof as argument, and returns both of themn.*/
    object ExHoldsWithProofExpression {
      def unapply(tree: Apply) : Option[(Tree, Tree)] = tree match {
        case Apply(Select(Apply(ExSelected("stainless", "lang", "package", "BooleanDecorations"), body :: Nil), ExNamed("holds")), proof :: Nil) =>
          Some((body, proof))
        case _ => None
       }
    }

    /** Matches the `because` method at the end of any boolean expression, and return the assertion and the cause. If no "because" method, still returns the expression */
    object ExMaybeBecauseExpressionWrapper {
      def unapply(tree: Tree) : Some[Tree] = tree match {
        case Apply(ExSelected("stainless", "lang", "package", "because"), body :: Nil) =>
          unapply(body)
        case body => Some(body)
       }
    }

    /** Matches the `because` method at the end of any boolean expression, and return the assertion and the cause.*/
    object ExBecauseExpression {
      def unapply(tree: Apply) : Option[(Tree, Tree)] = tree match {
        case Apply(Select(
          Apply(ExSelected("stainless", "proof" | "equations", "package", "boolean2ProofOps"), body :: Nil),
          ExNamed("because")), proof :: Nil) => Some((body, proof))
        case _ => None
       }
    }

    /** Matches the `bigLength` expression at the end of any string expression, and returns the expression.*/
    object ExBigLengthExpression {
      def unapply(tree: Apply) : Option[Tree] = tree match {
        case Apply(Select(
          Apply(ExSelected("stainless", "lang", "package", "StringDecorations"), stringExpr :: Nil),
          ExNamed("bigLength")), Nil)
          => Some(stringExpr)
        case _ => None
       }
    }

    /** Matches the `bigSubstring` method at the end of any string expression, and returns the expression and the start index expression.*/
    object ExBigSubstringExpression {
      def unapply(tree: Apply) : Option[(Tree, Tree)] = tree match {
        case Apply(Select(
          Apply(ExSelected("stainless", "lang", "package", "StringDecorations"), stringExpr :: Nil),
          ExNamed("bigSubstring")), startExpr :: Nil)
           => Some(stringExpr, startExpr)
        case _ => None
       }
    }

    /** Matches the `bigSubstring` expression at the end of any string expression, and returns the expression, the start and end index expressions.*/
    object ExBigSubstring2Expression {
      def unapply(tree: Apply) : Option[(Tree, Tree, Tree)] = tree match {
        case Apply(Select(
          Apply(ExSelected("stainless", "lang", "package", "StringDecorations"), stringExpr :: Nil),
          ExNamed("bigSubstring")), startExpr :: endExpr :: Nil)
           => Some(stringExpr, startExpr, endExpr)
        case _ => None
       }
    }

    /** Matches an implication `lhs ==> rhs` and returns (lhs, rhs)*/
    object ExImplies {
      def unapply(tree: Apply) : Option[(Tree, Tree)] = tree match {
        case
          Apply(
            Select(
              Apply(
                ExSymbol("stainless", "lang", "BooleanDecorations"),
                lhs :: Nil
              ),
              ExNamed("$eq$eq$greater")
            ),
            rhs :: Nil
          ) => Some((lhs, rhs))
        case _ => None
      }
    }

    /** Extracts the 'require' contract from an expression (only if it's the
     * first call in the block). */
    object ExRequiredExpression {
      def unapply(tree: Apply): Option[(Tree, Boolean)] = tree match {
        case Apply(ExSelected("scala", "Predef", "require"), contractBody :: Nil) =>
          Some((contractBody, false))

        case Apply(ExSelected("stainless", "lang", "StaticChecks", "require"), contractBody :: Nil) =>
          Some((contractBody, true))

        case _ => None
      }
    }

    /** Extracts the 'decreases' contract for an expression (should be right after 'require') */
    object ExDecreasesExpression {
      def unapply(tree: Apply): Option[Seq[Tree]] = tree match {
        case Apply(ExSelected("stainless", "lang", "package", "decreases"), args) =>
          Some(args)
        case _ => None
      }
    }

    /** Matches the `A computes B` expression at the end of any expression A, and returns (A, B). */
    object ExComputesExpression {
      def unapply(tree: Apply) : Option[(Tree, Tree)] = tree match {
        case Apply(Select(
          Apply(TypeApply(ExSelected("stainless", "lang", "package", "SpecsDecorations"), List(_)), realExpr :: Nil),
          ExNamed("computes")), expected::Nil)
         => Some((realExpr, expected))
        case _ => None
       }
    }

    /** Extracts the `(input, output) passes { case In => Out ...}`
     *  and returns (input, output, list of case classes) */
    object ExPasses {
      import ExpressionExtractors._

      def unapply(tree: Apply): Option[(Tree, Tree, List[CaseDef])] = tree match {
        case Apply(
          Select(
            Apply(
              TypeApply(
                ExSelected("stainless", "lang", "package", "Passes"),
                Seq(_, _)
              ),
              Seq(ExTuple(_, Seq(in, out)))
            ),
            ExNamed("passes")
          ),
          Seq(ExLambdaExpression(
            Seq(ValDef(_, _, _, EmptyTree)),
            ExPatternMatching(_, tests)
          ))
        ) => Some((in, out, tests))
        case _ => None
      }
    }

    /** Returns a string literal from a constant string literal. */
    object ExStringLiteral {
      def unapply(tree: Tree): Option[String] = tree  match {
        case Literal(c @ Constant(i)) if c.tpe == StringClass.tpe =>
          Some(c.stringValue)
        case _ =>
          None
      }
    }

    /** Returns the arguments of an unapply pattern */
    object ExUnapplyPattern {
      def unapply(tree: Tree): Option[(Tree, Seq[Tree])] = tree match {
        case UnApply(Apply(s, _), args) =>
          Some((s, args))
        case _ => None
      }
    }

    /** Returns the argument of a bigint literal, either from scala or stainless */
    object ExBigIntLiteral {
      def unapply(tree: Tree): Option[Tree] = tree  match {
        case Apply(ExSelected("scala", "package", "BigInt", "apply"), n :: Nil) =>
          Some(n)
        case Apply(ExSelected("stainless", "lang", "package", "BigInt", "apply"), n :: Nil) =>
          Some(n)
        case _ =>
          None
      }
    }

    object FrontendBVType {
      val R = """type (UInt|Int)(\d+)""".r

      def unapply(tpe: Type): Option[(Boolean, Int)] = tpe match {
        case TypeRef(_, sym, FrontendBVKind(signed, size) :: Nil) if isBVSym(sym) =>
          Some((signed, size))
        case TypeRef(_, sym, Nil) if isBVSym(sym) =>
          sym.toString match {
            case R(signed, size) => Some((signed == "Int", size.toInt))
            case _ => None
          }
        case _ => FrontendBVKind.unapply(tpe)
      }

      def unapply(tr: Tree): Option[(Boolean, Int)] = unapply(tr.tpe)
    }

    object FrontendBVKind {
      val R = """object ([ui])(\d+)""".r

      def unapply(tpe: Type): Option[(Boolean, Int)] = tpe match {
        case SingleType(_, sym) =>
          sym.toString match {
            case R(signed, size) => Some((signed == "i", size.toInt))
            case _ => None
          }
        case _ =>
          None
      }

      def unapply(tr: Tree): Option[(Boolean, Int)] = unapply(tr.tpe)
    }

    /** `max` extraction for bitvectors */
    object ExMaxBV {
      def unapply(tree: Tree): Option[(Boolean, Int)] = tree  match {
        case TypeApply(
          ExSelected("stainless", "math", "BitVectors", "max"),
          FrontendBVType(signed, size) :: Nil
        ) =>
          Some((signed, size))
        case _ =>
          None
      }
    }

    /** `min` extraction for bitvectors */
    object ExMinBV {
      def unapply(tree: Tree): Option[(Boolean, Int)] = tree  match {
        case TypeApply(
          ExSelected("stainless", "math", "BitVectors", "min"),
          FrontendBVType(signed, size) :: Nil
        ) =>
          Some((signed, size))
        case _ =>
          None
      }
    }

    /** `fromByte` extraction (Byte to Int8 identity conversion) */
    object ExFromByte {
      def unapply(tree: Tree): Option[Tree] = tree  match {
        case Apply(
          ExSelected("stainless", "math", "BitVectors", "fromByte"),
          expr :: Nil
        ) =>
          Some(expr)
        case _ =>
          None
      }
    }

    /** `fromShort` extraction (Short to Int16 identity conversion) */
    object ExFromShort {
      def unapply(tree: Tree): Option[Tree] = tree  match {
        case Apply(
          ExSelected("stainless", "math", "BitVectors", "fromShort"),
          expr :: Nil
        ) =>
          Some(expr)
        case _ =>
          None
      }
    }

    /** `fromInt` extraction (Int to Int32 identity conversion) */
    object ExFromInt {
      def unapply(tree: Tree): Option[Tree] = tree  match {
        case Apply(
          ExSelected("stainless", "math", "BitVectors", "fromInt"),
          expr :: Nil
        ) =>
          Some(expr)
        case _ =>
          None
      }
    }

    /** `fromLong` extraction (Long to Int64 identity conversion) */
    object ExFromLong {
      def unapply(tree: Tree): Option[Tree] = tree  match {
        case Apply(
          ExSelected("stainless", "math", "BitVectors", "fromLong"),
          expr :: Nil
        ) =>
          Some(expr)
        case _ =>
          None
      }
    }

    /** `intToBV` extraction */
    object ExIntToBV {
      def unapply(tree: Tree): Option[(Tree, Tree)] = tree  match {
        case Apply(
          TypeApply(
            ExSelected("stainless", "math", "BitVectors", "intToBV"),
            typ :: Nil
          ), n :: Nil
        ) =>
          Some((typ, n))
        case _ =>
          None
      }
    }

    /** `bigIntToBV` extraction */
    object ExBigIntToBV {
      def unapply(tree: Tree): Option[(Boolean, Int, Tree)] = tree  match {
        case Apply(
          TypeApply(
            ExSelected("stainless", "math", "BitVectors", "bigIntToBV"),
            FrontendBVKind(signed, size) :: Nil
          ), n :: Nil
        ) =>
          Some((signed, size, n))
        case _ =>
          None
      }
    }

    /** Returns the two components (n, d) of a real n/d literal */
    object ExRealLiteral {
      def unapply(tree: Tree): Option[(Tree, Tree)] = tree  match {
        case Apply(ExSelected("stainless", "lang", "Real", "apply"), n :: d :: Nil) =>
          Some((n, d))
        case _ =>
          None
      }
    }

    /** Matches Real(x) when n is an integer and returns x */
    object ExRealIntLiteral {
      def unapply(tree: Tree): Option[Tree] = tree  match {
        case Apply(ExSelected("stainless", "lang", "Real", "apply"), n :: Nil) =>
          Some(n)
        case _ =>
          None
      }
    }

    /** Matches the construct int2bigInt(a) and returns a */
    object ExIntToBigInt {
      def unapply(tree: Tree): Option[Tree] = tree  match {
        case Apply(ExSelected("math", "BigInt", "int2bigInt"), tree :: Nil) => Some(tree)
        case _ => None
      }
    }

    /** Matches the construct stainless.math.wrapping[A](a) and returns a */
    object ExWrapping {
      def unapply(tree: Tree): Option[Tree] = tree  match {
        case Apply(TypeApply(ExSelected("stainless", "math", "package", "wrapping"), Seq(_)), tree :: Nil) =>
          Some(tree)
        case _ =>
          None
      }
    }

    /** Matches the construct List[tpe](a, b, ...) and returns tpe and arguments */
    object ExListLiteral {
      def unapply(tree: Apply): Option[(Tree, List[Tree])] = tree  match {
        case Apply(
              TypeApply(ExSelected("stainless", "collection", "List", "apply"), tpe :: Nil),
              args) =>
          Some((tpe, args))
        case _ =>
          None
      }
    }

    /** Extracts the 'assert' contract from an expression (only if it's the
      * first call in the block). */
    object ExAssertExpression {
      def unapply(tree: Apply): Option[(Tree, Option[String], Boolean)] = tree match {
        case Apply(ExSymbol("scala", "Predef", "assert"), contractBody :: Nil) =>
          Some((contractBody, None, false))

        case Apply(ExSymbol("stainless", "lang", "StaticChecks", "assert"), contractBody :: Nil) =>
          Some((contractBody, None, true))

        case Apply(
            ExSymbol("scala", "Predef", "assert"), contractBody :: (error: Literal) :: Nil) =>
          Some((contractBody, Some(error.value.stringValue), false))

        case Apply(ExSymbol("stainless", "lang", "StaticChecks", "assert"), contractBody :: (error: Literal) :: Nil) =>
          Some((contractBody, Some(error.value.stringValue), true))

        case _ =>
          None
      }
    }

    /** Matches an object with no type parameters, and regardless of its
      * visibility. Does not match on case objects or the automatically generated companion
      * objects of case classes (or any synthetic class). */
    object ExObjectDef {
      def unapply(md: ModuleDef): Option[(String, Template)] = md match {
        case ModuleDef(_, name, impl) if
          !md.symbol.isSynthetic &&
          !md.symbol.isCase => Some((name.toString, impl))
        case _ => None
      }
    }

    object ExCaseObject {
      def unapply(s: Select): Option[Symbol] = {
        if (s.tpe.typeSymbol.isModuleClass) {
          Some(s.tpe.typeSymbol)
        } else {
          None
        }
      }
    }

    object ExCaseClassSyntheticJunk {
      def unapply(cd: Tree): Boolean = cd match {
        case ClassDef(_, _, _, _) if cd.symbol.isSynthetic => true
        case DefDef(_, _, _, _, _, _) if cd.symbol.isSynthetic && (cd.symbol.isCase || cd.symbol.isPrivate) => true
        case _ => false
      }
    }

    object ExConstructorDef {
      def unapply(dd: DefDef): Boolean = dd match {
        case DefDef(_, name, tparams, vparamss, tpt, rhs) if name == nme.CONSTRUCTOR && tparams.isEmpty => true
        case _ => false
      }
    }

    object ExMainFunctionDef {
      def unapply(dd: DefDef): Boolean = dd match {
        case DefDef(_, name, tparams, vparamss, tpt, rhs) if name.toString == "main" && tparams.isEmpty && vparamss.size == 1 && vparamss.head.size == 1 =>
          true
        case _ => false
      }
    }

    object ExFunctionDef {
      /** Matches a function with a single list of arguments, and regardless of its visibility. */
      def unapply(dd: DefDef): Option[(Symbol, Seq[Symbol], Seq[ValDef], Type, Tree)] = dd match {
        case DefDef(_, name, tparams, vparamss, tpt, rhs) if name != nme.CONSTRUCTOR && !dd.symbol.isAccessor =>
          if ((
            // extract implicit class construction functions
            dd.symbol.isSynthetic &&
            dd.symbol.isImplicit &&
            dd.symbol.isMethod &&
            !(getAnnotations(tpt.symbol) exists (_._1 == "ignore"))
          ) ||
            !dd.symbol.isSynthetic ||
            canExtractSynthetic(dd.symbol)
          ) {
            Some((dd.symbol, tparams.map(_.symbol), vparamss.flatten, tpt.tpe, rhs))
          } else {
            None
          }
        case _ => None
      }
    }

    object ExMutableFieldDef {

      /** Matches a definition of a strict var field inside a class constructor */
      def unapply(vd: ValDef) : Option[(Symbol, Type, Tree)] = {
        val sym = vd.symbol
        vd match {
          // Implemented fields
          case ValDef(mods, name, tpt, rhs) if (
            !sym.isCaseAccessor && !sym.isParamAccessor &&
            !sym.isLazy && !sym.isSynthetic && sym.isVar
          ) =>
            // Since scalac uses the accessor symbol all over the place, we pass that instead:
            Some((sym, tpt.tpe, rhs))
          case _ => None
        }
      }
    }

    object ExFieldDef {
      /** Matches a definition of a strict field */
      def unapply(vd: ValDef): Option[(Symbol, Type, Tree)] = {
        val sym = vd.symbol
        vd match {
          // Implemented fields
          case ValDef(mods, name, tpt, rhs) if (
            !sym.isCaseAccessor && !sym.isParamAccessor &&
            !sym.isLazy && !sym.isSynthetic && !sym.isVar
          ) =>
            Some((sym, tpt.tpe, rhs))
          case _ => None
        }
      }
    }

    object ExLazyFieldDef {
      /** Matches a definition of a lazy field */
      def unapply(vd: ValDef): Option[(Symbol, Type, Tree)] = {
        val sym = vd.symbol
        vd match {
          case ValDef(mods, name, tpt, rhs) if (
            sym.isLazy && !sym.isCaseAccessor && !sym.isParamAccessor &&
            !sym.isSynthetic
          ) =>
            Some((sym, tpt.tpe, rhs))
          case _ => None
        }
      }
    }

    object ExFieldAccessorFunction {
      /** Matches the accessor function of a field */
      def unapply(dd: DefDef): Option[(Symbol, Type, Seq[ValDef], Tree)] = dd match {
        case DefDef(_, name, tparams, vparamss, tpt, rhs) if(
          vparamss.size <= 1 && name != nme.CONSTRUCTOR &&
          dd.symbol.isAccessor && !dd.symbol.isLazy
        ) =>
          Some((dd.symbol, tpt.tpe, vparamss.flatten, rhs))
        case _ => None
      }
    }

    object ExLazyFieldAccessorFunction {
      def unapply(dd: DefDef): Option[(Symbol, Type, Tree)] = dd match {
        case DefDef(_, name, tparams, vparamss, tpt, rhs) if(
          vparamss.size <= 1 && name != nme.CONSTRUCTOR &&
          !dd.symbol.isSynthetic && dd.symbol.isAccessor && dd.symbol.isLazy
        ) =>
          Some((dd.symbol, tpt.tpe, rhs))
        case _ => None
      }
    }

    object ExIndexedAt {
      def unapply(annot: Annotation): Option[Tree] = annot match {
        case AnnotationInfo(TypeRef(_, sym, _), Seq(arg), _) if
            getResolvedTypeSym(sym) == classFromName("stainless.annotation.indexedAt") =>
          Some(arg)
        case _ => None
      }
    }
  }

  object ExpressionExtractors {
    import ExtractorHelpers._

    object ExErrorExpression {
      def unapply(tree: Apply) : Option[(String, Tree)] = tree match {
        case a @ Apply(TypeApply(ExSymbol("stainless", "lang", "error"), List(tpe)), List(lit : Literal)) =>
          Some((lit.value.stringValue, tpe))
        case _ =>
          None
      }
    }

    object ExOldExpression {
      def unapply(tree: Apply) : Option[Tree] = tree match {
        case a @ Apply(TypeApply(ExSymbol("stainless", "lang", "old"), List(tpe)), List(arg)) =>
          Some(arg)
        case _ =>
          None
      }
    }

    object ExSnapshotExpression {
      def unapply(tree: Apply) : Option[Tree] = tree match {
        case Apply(TypeApply(ExSymbol("stainless", "lang", "snapshot"), List(_)), List(arg)) =>
          Some(arg)
        case _ =>
          None
      }
    }

    object ExFreshCopyExpression {
      def unapply(tree: Apply) : Option[Tree] = tree match {
        case Apply(TypeApply(ExSymbol("stainless", "lang", "freshCopy"), List(_)), List(arg)) =>
          Some(arg)
        case _ =>
          None
      }
    }

    object ExChooseExpression {
      def unapply(tree: Apply) : Option[Tree] = tree match {
        case a @ Apply(
              TypeApply(s @ ExSymbol("stainless", "lang", "choose"), types),
              predicate :: Nil) =>
            Some(predicate)
        case _ => None
      }
    }

    object ExSwapExpression {
      def unapply(tree: Apply) : Option[(Tree, Tree, Tree, Tree)] = tree match {
        case a @ Apply(
              TypeApply(ExSymbol("stainless", "lang", "swap"), _),
              array1 :: index1 :: array2 :: index2 :: Nil) =>
            Some((array1, index1, array2, index2))
        case _ => None
      }
    }

    object ExLambdaExpression {
      def unapply(tree: Function) : Option[(Seq[ValDef], Tree)] = tree match {
        case Function(vds, body) => Some((vds, body))
        case _ => None
      }
    }

    object ExForallExpression {
      def unapply(tree: Apply) : Option[Tree] = tree match {
        case a @ Apply(
            TypeApply(s @ ExSymbol("stainless", "lang", "forall"), _),
            predicate :: Nil) =>
          Some(predicate)
        case _ => None
      }
    }

    private object ExArraySelect {
      def unapply(tree: Select): Option[(Tree, String)] = tree match {
        case Select(array, select) if isArrayClassSym(array.tpe.typeSymbol) => Some((array, select.toString))
        case _ => None
      }
    }

    /**
     * Extract both Array.length and Array.size as they are equivalent.
     *
     * Note that Array.size is provided thought implicit conversion to
     * scala.collection.mutable.ArrayOps via scala.Predef.*ArrayOps.
     * As such, `arrayOps` can be `intArrayOps`, `genericArrayOps`, etc...
     */
    object ExArrayLength {
      def unapply(tree: Select): Option[Tree] = tree match {
        case Select(Apply(ExSymbol("scala", "Predef", arrayOps), Seq(array)), size)
             if (arrayOps.toString endsWith "ArrayOps") && (size.toString == "size")
             => Some(array)

        case ExArraySelect(array, "length") => Some(array)

        case _ => None
      }
    }

    object ExArrayApplyBV {
      def unapply(tree: Apply): Option[(Tree, Tree, Tree)] = tree match {
        case Apply(TypeApply(
          Select(
            Apply(
              TypeApply(ExSelected("stainless", "math", "BitVectors", "ArrayIndexing"), tpe :: Nil),
              array :: Nil
            ),
            ExNamed("apply")
          ),
          bvType :: Nil),
          index :: Nil) =>

          Some((array, bvType, index))

        case _ => None
      }
    }

    object ExArrayUpdated {
      def unapply(tree: Apply): Option[(Tree, Tree, Tree)] = tree match {
        case Apply(
               Apply(
                 TypeApply(Select(Apply(ExSymbol("scala", "Predef", arrayOps), Seq(array)), update), _),
                 Seq(index, value)),
               List(Apply(_, _))
             )
             if (arrayOps.toString endsWith "ArrayOps") && (update.toString == "updated")
             => Some((array, index, value))

        case Apply(
          Select(
            Apply(
              TypeApply(ExSelected("stainless", "lang", "package", "ArrayUpdating"), tpe :: Nil),
              array :: Nil
            ),
            ExNamed("updated")
          ),
          index :: value :: Nil) =>

          Some((array, index, value))

        // There's no `updated` method in the Array class itself, only though implicit conversion.
        case _ => None
      }
    }

    object ExArrayUpdate {
      def unapply(tree: Apply): Option[(Tree, Tree, Tree)] = tree match {
        // This implicit conversion to ArrayOps is shadowed. We therefore skip it here.
        case Apply(ExArraySelect(array, "update"), Seq(index, newValue)) => Some((array, index, newValue))
        case _ => None
      }
    }

    object ExArrayApply {
      def unapply(tree: Apply): Option[(Tree, Tree)] = tree match {
        // This implicit conversion to ArrayOps is shadowed. We therefore skip it here.
        case Apply(ExArraySelect(array, "apply"), Seq(index)) => Some((array, index))
        case _ => None
      }
    }

    object ExArrayFill {
      def unapply(tree: Apply): Option[(Tree, Tree, Tree)] = tree match {
        case Apply(
               Apply(
                 Apply(
                   TypeApply(ExSelected("scala", "Array", "fill"), baseType :: Nil),
                   length :: Nil
                 ),
                 defaultValue :: Nil
               ),
               manifest
             ) =>
            Some((baseType, length, defaultValue))

        case _ => None
      }
    }

    object ExArrayLiteral {
      def unapply(tree: Apply): Option[(Type, Seq[Tree])] = tree match {
        case Apply(ExSelected("scala", "Array", "apply"), args) =>
          tree.tpe match {
            case TypeRef(_, _, List(t1)) =>
              Some((t1, args))
            case _ =>
              None
          }

        case Apply(Apply(TypeApply(ExSelected("scala", "Array", "apply"), List(tpt)), args), ctags) =>
          Some((tpt.tpe, args))

        case _ =>
          None
      }
    }


    object ExValDef {
      /** Extracts val's in the head of blocks. */
      def unapply(tree: ValDef): Option[(Symbol,Tree,Tree)] = tree match {
        case vd @ ValDef(mods, _, tpt, rhs) if !mods.isMutable => Some((vd.symbol, tpt, rhs))
        case _ => None
      }
    }
    object ExVarDef {
      /** Extracts var's in the head of blocks. */
      def unapply(tree: ValDef): Option[(Symbol,Tree,Tree)] = tree match {
        case vd @ ValDef(mods, _, tpt, rhs) if mods.isMutable => Some((vd.symbol, tpt, rhs))
        case _ => None
      }
    }

    object ExAssign {
      def unapply(tree: Assign): Option[(Symbol,Tree)] = tree match {
        case Assign(id@Ident(_), rhs) => Some((id.symbol, rhs))
        //case Assign(sym@Select(This(_), v), rhs) => Some((sym.symbol, rhs))
        case _ => None
      }
    }

    object ExFieldAssign {
      def unapply(tree: Assign): Option[(Symbol,Tree,Tree)] = tree match {
        case Assign(sel@Select(This(_), v), rhs) => Some((sel.symbol, sel, rhs))
        case _ => None
      }
    }

    object ExBareWhile {
      def unapply(tree: LabelDef): Option[(Tree,Tree)] = tree match {
        case (label@LabelDef(
                _, _, If(cond, Block(body, jump@Apply(_, _)), unit@ExUnitLiteral())))
              if label.symbol == jump.symbol && unit.symbol == null => Some((cond, Block(body, unit)))
        case _ => None
      }
    }

    object ExWhile {
      object WithInvariant {
        def unapply(tree: Tree): Option[(Tree, Tree)] = tree match {
          case Apply(
            Select(
              Apply(while2invariant, List(rest)),
              invariantSym),
            List(invariant)) if invariantSym.toString == "invariant" => Some((invariant, rest))
          case _ => None
        }
<<<<<<< HEAD
      }

      object WithInline {
        def unapply(tree: Tree): Option[Tree] = tree match {
          case Select(
              Apply(_, List(rest)),
              inlineSym
            ) if inlineSym.toString == "inline" => Some(rest)
          case _ => None
        }
      }

      object WithOpaque {
        def unapply(tree: Tree): Option[Tree] = tree match {
          case Select(
              Apply(_, List(rest)),
              opaqueSym
            ) if opaqueSym.toString == "opaque" => Some(rest)
          case _ => None
        }
      }


      def parseWhile(tree: Tree, optInv: Option[Tree], inline: Boolean, opaque: Boolean):
        Option[(Tree, Tree, Option[Tree], Boolean, Boolean)] = {

        tree match {
          case WithOpaque(rest) => parseWhile(rest, optInv, inline, true)
          case WithInline(rest) => parseWhile(rest, optInv, true, opaque)
          case WithInvariant(invariant, rest) => parseWhile(rest, Some(invariant), inline, opaque)
          case ExBareWhile(cond, body) => Some((cond, body, optInv, inline, opaque))
          case _ => None
        }
      }

=======
      }

      object WithInline {
        def unapply(tree: Tree): Option[Tree] = tree match {
          case Select(
              Apply(_, List(rest)),
              inlineSym
            ) if inlineSym.toString == "inline" => Some(rest)
          case _ => None
        }
      }

      object WithOpaque {
        def unapply(tree: Tree): Option[Tree] = tree match {
          case Select(
              Apply(_, List(rest)),
              opaqueSym
            ) if opaqueSym.toString == "opaque" => Some(rest)
          case _ => None
        }
      }


      def parseWhile(tree: Tree, optInv: Option[Tree], inline: Boolean, opaque: Boolean):
        Option[(Tree, Tree, Option[Tree], Boolean, Boolean)] = {

        tree match {
          case WithOpaque(rest) => parseWhile(rest, optInv, inline, true)
          case WithInline(rest) => parseWhile(rest, optInv, true, opaque)
          case WithInvariant(invariant, rest) => parseWhile(rest, Some(invariant), inline, opaque)
          case ExBareWhile(cond, body) => Some((cond, body, optInv, inline, opaque))
          case _ => None
        }
      }

>>>>>>> 8fa04b5b
      // returns condition, body, optional invariant, inline boolean, opaque boolean
      def unapply(tree: Tree): Option[(Tree, Tree, Option[Tree], Boolean, Boolean)] =
        parseWhile(tree, None, false, false)
    }

    object ExTuple {
      def unapply(tree: Apply): Option[(Seq[Type], Seq[Tree])] = tree match {
        case Apply(Select(New(tupleType), _), args) if isTuple(tupleType.symbol, args.size) =>
          tupleType.tpe match {
            case TypeRef(_, _, tps) => Some(tps, args)
            case _ => None
          }

        // Match e1 -> e2
        case Apply(TypeApply(Select(Apply(TypeApply(ExSelected("scala", "Predef", "ArrowAssoc"), List(tpeFrom)), List(from)), ExNamed("$minus$greater")), List(tpeTo)), List(to)) =>
          Some((Seq(tpeFrom.tpe, tpeTo.tpe), Seq(from, to)))

        case Apply(TypeApply(e, tps), args) if
          isTuple(e.symbol.owner.companionClass, args.size) &&
          e.symbol.name.toString == "apply" => Some((tps.map(_.tpe), args))

        case _ => None
      }
    }

    object ExIdentity {
      def unapply(tree: Apply) : Option[Tree] = tree match {
        case Apply(TypeApply(ExSelected("scala", "Predef", "identity"), _), List(body)) =>
          Some(body)
        case Apply(TypeApply(ExSelected("scala", "Predef", "locally"), _), List(body)) =>
          Some(body)
        case _ =>
          None
      }
    }

    object ExTupleExtract {
      def unapply(tree: Select) : Option[(Tree,Int)] = tree match {
        case Select(lhs @ TupleSymbol(i), n) =>
          val methodName = n.toString
          if(methodName.head == '_') {
            val indexString = methodName.tail
            try {
              val index = indexString.toInt
              if(index > 0 && index <= i) {
                Some((lhs, index))
              } else None
            } catch {
              case t: Throwable =>
                None
            }
          } else None
        case _ => None
      }
    }

    object ExIfThenElse {
      def unapply(tree: If): Option[(Tree,Tree,Tree)] = tree match {
        case If(t1,t2,t3) => Some((t1,t2,t3))
        case _ => None
      }
    }

    object ExBooleanLiteral {
      def unapply(tree: Literal): Option[Boolean] = tree match {
        case Literal(Constant(true)) => Some(true)
        case Literal(Constant(false)) => Some(false)
        case _ => None
      }
    }

    object ExCharLiteral {
      def unapply(tree: Literal): Option[Char] = tree match {
        case Literal(c @ Constant(i)) if c.tpe == CharTpe => Some(c.charValue)
        case _ => None
      }
    }

    object ExInt8Literal {
      def unapply(tree: Literal): Option[Byte] = tree match {
        case Literal(c @ Constant(i)) if c.tpe == ByteTpe => Some(c.byteValue)
        case _ => None
      }
    }

    object ExInt16Literal {
      def unapply(tree: Literal): Option[Short] = tree match {
        case Literal(c @ Constant(i)) if c.tpe == ShortTpe => Some(c.shortValue)
        case _ => None
      }
    }

    object ExInt32Literal {
      def unapply(tree: Literal): Option[Int] = tree match {
        case Literal(c @ Constant(i)) if c.tpe == IntTpe => Some(c.intValue)
        case _ => None
      }
    }

    object ExInt64Literal {
      def unapply(tree: Literal): Option[Long] = tree match {
        case Literal(c @ Constant(i)) if c.tpe == LongTpe => Some(c.longValue)
        case _ => None
      }
    }

    object ExUnitLiteral {
      def unapply(tree: Literal): Boolean = tree match {
        case Literal(c @ Constant(_)) if c.tpe == UnitTpe => true
        case _ => false
      }
    }

    object ExClassConstruction {
      def unapply(tree: Tree): Option[(Type, Seq[Tree])] = tree match {
        case Apply(s @ Select(New(tpt), n), args) if n == nme.CONSTRUCTOR =>
          Some((tpt.tpe, args))

        case Apply(e, args) if (
          (e.symbol.owner.isModuleClass) &&
          (e.symbol.isSynthetic) &&
          (e.symbol.name.toString == "apply")
        ) => Some((tree.tpe, args))

        case _ => None
      }
    }

    object ExIdentifier {
      def unapply(tree: Ident): Option[(Symbol,Tree)] = tree match {
        case i: Ident => Some((i.symbol, i))
        case _ => None
      }
    }

    object ExTyped {
      def unapply(tree : Typed): Option[(Tree,Tree)] = tree match {
        case Typed(e,t) => Some((e,t))
        case _ => None
      }
    }

    object ExIntIdentifier {
      def unapply(tree: Ident): Option[String] = tree match {
        case i: Ident if i.symbol.tpe == IntClass.tpe => Some(i.symbol.name.toString)
        case _ => None
      }
    }

    object ExAnd {
      def unapply(tree: Apply): Option[(Tree,Tree)] = tree match {
        case Apply(s @ Select(lhs, _), List(rhs)) if s.symbol == Boolean_and =>
          Some((lhs,rhs))
        case _ => None
      }
    }

    object ExOr {
      def unapply(tree: Apply): Option[(Tree,Tree)] = tree match {
        case Apply(s @ Select(lhs, _), List(rhs)) if s.symbol == Boolean_or =>
          Some((lhs,rhs))
        case _ => None
      }
    }

    object ExNot {
      def unapply(tree: Select): Option[Tree] = tree match {
        case Select(t, n) if n == nme.UNARY_! && hasBooleanType(t) => Some(t)
        case _ => None
      }
    }

    object ExEquals {
      def unapply(tree: Apply): Option[(Tree,Tree)] = tree match {
        case Apply(Select(lhs, n), List(rhs)) if n == nme.EQ => Some((lhs,rhs))
        case _ => None
      }
    }

    object ExNotEquals {
      def unapply(tree: Apply): Option[(Tree,Tree)] = tree match {
        case Apply(Select(lhs, n), List(rhs)) if n == nme.NE => Some((lhs,rhs))
        case _ => None
      }
    }

    object ExUMinus {
      def unapply(tree: Select): Option[Tree] = tree match {
        case Select(t, n) if n == nme.UNARY_- && hasNumericType(t) => Some(t)
        case _ => None
      }
    }

    object ExBVNot {
      def unapply(tree: Select): Option[Tree] = tree match {
        case Select(t, n) if n == nme.UNARY_~ && hasBVType(t) => Some(t)
        case _ => None
      }
    }

    object ExPatternMatching {
      def unapply(tree: Match): Option[(Tree,List[CaseDef])] =
        if(tree != null) Some((tree.selector, tree.cases)) else None
    }

    object ExBigIntPattern {
      def unapply(tree: UnApply): Option[Tree] = tree match {
        case ua @ UnApply(Apply(ExSelected("stainless", "lang", "package", "BigInt", "unapply"), _), List(l)) =>
          Some(l)
        case _ =>
          None
      }
    }

    object ExAsInstanceOf {
      def unapply(tree: TypeApply) : Option[(Tree, Tree)] = tree match {
        case TypeApply(Select(t, isInstanceOfName), typeTree :: Nil) if isInstanceOfName.toString == "asInstanceOf" => Some((t, typeTree))
        case _ => None
      }
    }

    object ExIsInstanceOf {
      def unapply(tree: TypeApply) : Option[(Tree, Tree)] = tree match {
        case TypeApply(Select(t, isInstanceOfName), typeTree :: Nil) if isInstanceOfName.toString == "isInstanceOf" => Some((t, typeTree))
        case _ => None
      }
    }

    object ExLiteralMap {
      def unapply(tree: Apply): Option[(Tree, Tree, Seq[Tree])] = tree match {
        case Apply(TypeApply(ExSelected("scala", "Predef", "Map", "apply"), fromTypeTree :: toTypeTree :: Nil), args) =>
          Some((fromTypeTree, toTypeTree, args))
        case _ =>
          None
      }
    }
    object ExEmptyMap {
      def unapply(tree: TypeApply): Option[(Tree, Tree)] = tree match {
        case TypeApply(ExSelected("scala", "collection", "immutable", "Map", "empty"), fromTypeTree :: toTypeTree :: Nil) =>
          Some((fromTypeTree, toTypeTree))
        case TypeApply(ExSelected("scala", "Predef", "Map", "empty"), fromTypeTree :: toTypeTree :: Nil) =>
          Some((fromTypeTree, toTypeTree))
        case _ =>
          None
      }
    }

    object ExMutableMapWithDefault {
      def unapply(tree: Apply): Option[(Tree,Tree,Tree)] = tree match {
        case Apply(TypeApply(ExSelected("MutableMap", "withDefaultValue"), Seq(tptFrom, tptTo)), Seq(default)) =>
          Some(tptFrom, tptTo, default)
        case Apply(TypeApply(ExSelected("stainless", "lang", "MutableMap", "withDefaultValue"), Seq(tptFrom, tptTo)), Seq(default)) =>
          Some(tptFrom, tptTo, default)
        case _ => None
      }
    }

    object ExFiniteSet {
      def unapply(tree: Apply): Option[(Tree,List[Tree])] = tree match {
        case Apply(TypeApply(ExSelected("Set", "apply"), Seq(tpt)), args) =>
          Some(tpt, args)
        case Apply(TypeApply(ExSelected("stainless", "lang", "Set", "apply"), Seq(tpt)), args) =>
          Some(tpt, args)
        case _ => None
      }
    }

    object ExFiniteBag {
      def unapply(tree: Apply): Option[(Tree, List[Tree])] = tree match {
        case Apply(TypeApply(ExSelected("Bag", "apply"), Seq(tpt)), args) =>
          Some(tpt, args)
        case Apply(TypeApply(ExSelected("stainless", "lang", "Bag", "apply"), Seq(tpt)), args) =>
          Some(tpt, args)
        case _ => None
      }
    }

    object ExFiniteMap {
      def unapply(tree: Apply): Option[(Tree, Tree, List[Tree])] = tree match {
        case Apply(TypeApply(ExSelected("Map", "apply"), Seq(tptFrom, tptTo)), args) =>
          Some((tptFrom, tptTo, args))
        case Apply(TypeApply(ExSelected("stainless", "lang", "Map", "apply"), Seq(tptFrom, tptTo)), args) =>
          Some((tptFrom, tptTo, args))
        case _ => None
      }
    }

    object ExParameterLessCall {
      def unapply(tree: Tree): Option[(Tree, Symbol, Seq[Tree])] = tree match {
        case s @ Select(t, _) =>
          Some((t, s.symbol, Nil))

        case TypeApply(s @ Select(t, _), tps) =>
          Some((t, s.symbol, tps))

        case TypeApply(i: Ident, tps) =>
          Some((i, i.symbol, tps))

        case _ =>
          None
      }
    }

    object ExCall {
      def unapply(tree: Tree): Option[(Option[Tree], Symbol, Seq[Tree], Seq[Tree])] = {
        val res = tree match {
          // a.foo
          case Select(qualifier, _) =>
            Some((Some(qualifier), tree.symbol, Nil, Nil))

          // foo(args)
          case Apply(id: Ident, args) =>
            Some((None, id.symbol, Nil, args))

          // a.foo(args)
          case Apply(s @ Select(qualifier, _), args) =>
            Some((Some(qualifier), s.symbol, Nil, args))

          // foo[T]
          case TypeApply(id: Ident, tps) =>
            Some((None, id.symbol, tps, Nil))

          // a.foo[T]
          case TypeApply(s @ Select(t, _), tps) =>
            Some((Some(t), s.symbol, tps, Nil))

          case Apply(ExCall(caller, sym, tps, args), newArgs) =>
            Some((caller, sym, tps, args ++ newArgs))

          case TypeApply(ExCall(caller, sym, tps, args), newTps) =>
            Some((caller, sym, tps ++ newTps, args))

          case _ => None
        }

        res.map { case (rec, sym, tps, args) =>
          val newRec = rec.filter {
            case r if r.symbol == null => true
            case r if (r.symbol.isModule || r.symbol.isModuleClass) && !r.symbol.isCase => false
            case r => true
          }

          (newRec, sym, tps, args)
        }
      }
    }
  }
}<|MERGE_RESOLUTION|>--- conflicted
+++ resolved
@@ -1054,7 +1054,6 @@
             List(invariant)) if invariantSym.toString == "invariant" => Some((invariant, rest))
           case _ => None
         }
-<<<<<<< HEAD
       }
 
       object WithInline {
@@ -1090,43 +1089,6 @@
         }
       }
 
-=======
-      }
-
-      object WithInline {
-        def unapply(tree: Tree): Option[Tree] = tree match {
-          case Select(
-              Apply(_, List(rest)),
-              inlineSym
-            ) if inlineSym.toString == "inline" => Some(rest)
-          case _ => None
-        }
-      }
-
-      object WithOpaque {
-        def unapply(tree: Tree): Option[Tree] = tree match {
-          case Select(
-              Apply(_, List(rest)),
-              opaqueSym
-            ) if opaqueSym.toString == "opaque" => Some(rest)
-          case _ => None
-        }
-      }
-
-
-      def parseWhile(tree: Tree, optInv: Option[Tree], inline: Boolean, opaque: Boolean):
-        Option[(Tree, Tree, Option[Tree], Boolean, Boolean)] = {
-
-        tree match {
-          case WithOpaque(rest) => parseWhile(rest, optInv, inline, true)
-          case WithInline(rest) => parseWhile(rest, optInv, true, opaque)
-          case WithInvariant(invariant, rest) => parseWhile(rest, Some(invariant), inline, opaque)
-          case ExBareWhile(cond, body) => Some((cond, body, optInv, inline, opaque))
-          case _ => None
-        }
-      }
-
->>>>>>> 8fa04b5b
       // returns condition, body, optional invariant, inline boolean, opaque boolean
       def unapply(tree: Tree): Option[(Tree, Tree, Option[Tree], Boolean, Boolean)] =
         parseWhile(tree, None, false, false)
