/* Copyright 2009-2021 EPFL, Lausanne */

package stainless
package frontends.scalac

import scala.tools.nsc._
import scala.collection.mutable.{Map => MutableMap}

/** Contains extractors to pull-out interesting parts of the Scala ASTs. */
trait ASTExtractors {
  val global: Global

  import global._
  import global.definitions._

  def classFromName(str: String) = {
    rootMirror.getClassByName(str)
  }

  def objectFromName(str: String) = {
    rootMirror.getClassByName(str)
  }

  /**
   * Extract the annotations for [[sym]], combined with its owner (unless
   * [[ignoreOwner]] is true).
   *
   * When [[sym]] is synthetically created by the compiler, also extract the
   * companion symbol's annotations. But behold the dark arcane magic:
   * [[Symbol.companionSymbol]] is deprecated in favor of [[Symbol.companion]],
   * yet for implicit class the synthetic function of the same name doesn't
   * have a [[Symbol.companion]]. Additionally, the documentation doesn't
   * clearly guarantees that functions can have a companion symbol. In
   * practice, however, it seems to work.
   */
  def getAnnotations(sym: Symbol, ignoreOwner: Boolean = false): Seq[(String, Seq[Tree])] = {
    val actualSymbol = sym.accessedOrSelf.orElse(sym)
    val selfs = actualSymbol.annotations
    val owners =
      if (ignoreOwner) Set.empty
      else actualSymbol.owner.annotations.filter(annot => annot.toString != "stainless.annotation.export")
    val companions = if (actualSymbol.isSynthetic) actualSymbol.companionSymbol.annotations else Set.empty
    (for {
      a <- (selfs ++ owners ++ companions)
      name = a.atp.safeToString
        .replaceAllLiterally(".package.", ".")
        .replaceAllLiterally(" @scala.annotation.meta.field", "")
    } yield {
      if (name startsWith "stainless.annotation.") {
        val shortName = name drop "stainless.annotation.".length
        Some(shortName, a.args)
      } else if (name == "inline") {
        Some(name, a.args)
      } else {
        None
      }
    }).flatten.foldLeft[(Set[String], Seq[(String, Seq[Tree])])]((Set(), Seq())) {
      case (acc @ (keys, _), (key, _)) if keys contains key => acc
      case ((keys, seq), (key, args)) => (keys + key, seq :+ (key -> args))
    }._2
  }

  protected lazy val scalaMapSym  = classFromName("scala.collection.immutable.Map")
  protected lazy val scalaSetSym  = classFromName("scala.collection.immutable.Set")
  protected lazy val scalaListSym = classFromName("scala.collection.immutable.List")

  protected lazy val exceptionSym = classFromName("stainless.lang.Exception")

  protected lazy val setSym        = classFromName("stainless.lang.Set")
  protected lazy val mapSym        = classFromName("stainless.lang.Map")
  protected lazy val mutableMapSym = classFromName("stainless.lang.MutableMap")
  protected lazy val bagSym        = classFromName("stainless.lang.Bag")
  protected lazy val realSym       = classFromName("stainless.lang.Real")

  protected lazy val bvSym         = classFromName("stainless.math.BitVectors.BV")

  protected lazy val optionSymbol = classFromName("stainless.lang.Option")
  protected lazy val someSymbol   = classFromName("stainless.lang.Some")
  protected lazy val noneSymbol   = classFromName("stainless.lang.None")

  protected lazy val listSymbol = classFromName("stainless.collection.List")
  protected lazy val consSymbol = classFromName("stainless.collection.Cons")
  protected lazy val nilSymbol  = classFromName("stainless.collection.Nil")

  protected lazy val arraySym           = classFromName("scala.Array")
  protected lazy val someClassSym       = classFromName("scala.Some")
  protected lazy val byNameSym          = classFromName("scala.<byname>")
  protected lazy val bigIntSym          = classFromName("scala.math.BigInt")
  protected lazy val stringSym          = classFromName("java.lang.String")

  protected def functionTraitSym(i:Int) = {
    require(0 <= i && i <= 22)
    classFromName("scala.Function" + i)
  }

  def isTuple(sym: Symbol, size: Int): Boolean = (size > 0 && size <= 22) && (sym == classFromName(s"scala.Tuple$size"))

  def isBigIntSym(sym: Symbol) : Boolean = getResolvedTypeSym(sym) == bigIntSym

  def isStringSym(sym: Symbol) : Boolean = getResolvedTypeSym(sym) match { case `stringSym` => true case _ => false }

  def isByNameSym(sym: Symbol) : Boolean = getResolvedTypeSym(sym) == byNameSym

  // Resolve type aliases
  def getResolvedTypeSym(sym: Symbol): Symbol = {
    if (sym.isAliasType) {
      getResolvedTypeSym(sym.tpe.resultType.typeSymbol)
    } else {
      sym
    }
  }

  def isBVSym(sym: Symbol) : Boolean = {
    getResolvedTypeSym(sym) == bvSym
  }

  def isSetSym(sym: Symbol) : Boolean = {
    getResolvedTypeSym(sym) == setSym
  }

  def isBagSym(sym: Symbol) : Boolean = {
    getResolvedTypeSym(sym) == bagSym
  }

  def isRealSym(sym: Symbol) : Boolean = {
    getResolvedTypeSym(sym) == realSym
  }

  def isMapSym(sym: Symbol) : Boolean = {
    getResolvedTypeSym(sym) == mapSym
  }

  def isMutableMapSym(sym: Symbol) : Boolean = {
    getResolvedTypeSym(sym) == mutableMapSym
  }

  def isFunction(sym: Symbol, i: Int) : Boolean =
    0 <= i && i <= 22 && sym == functionTraitSym(i)

  def isArrayClassSym(sym: Symbol): Boolean = sym == arraySym

  private val bvtypes = Set(ByteTpe, ShortTpe, IntTpe, LongTpe)

  def hasBVType(t: Tree) = bvtypes contains t.tpe.widen

  def hasNumericType(t: Tree): Boolean = hasBigIntType(t) || hasBVType(t) || hasRealType(t)

  def hasBigIntType(t: Tree) = isBigIntSym(t.tpe.typeSymbol)

  def hasStringType(t: Tree) = isStringSym(t.tpe.typeSymbol)

  def hasRealType(t: Tree) = isRealSym(t.tpe.typeSymbol)

  def hasBooleanType(t: Tree) = t.tpe.widen =:= BooleanClass.tpe

  def isDefaultGetter(sym: Symbol) = sym.isSynthetic && (sym.name containsName nme.DEFAULT_GETTER_STRING)

  def isCopyMethod(sym: Symbol) = sym.isSynthetic && sym.name == nme.copy

  def canExtractSynthetic(sym: Symbol) = {
    sym.isImplicit ||
    isDefaultGetter(sym) ||
    isCopyMethod(sym)
  }

  object TupleSymbol {
    // It is particularly time expensive so we cache this.
    private val cache = MutableMap[Symbol, Option[Int]]()
    private val cardinality = """Tuple(\d{1,2})""".r
    def unapply(sym: Symbol): Option[Int] = cache.getOrElseUpdate(sym, {
      // First, extract a gess about the cardinality of the Tuple.
      // Then, confirm that this is indeed a regular Tuple.
      val name = sym.unexpandedName.toString
      name match {
        case cardinality(i) if isTuple(sym, i.toInt) => Some(i.toInt)
        case _ => None
      }
    })

    def unapply(tpe: Type): Option[Int] = tpe.typeSymbol match {
      case TupleSymbol(i) => Some(i)
      case _ => None
    }

    def unapply(tree: Tree): Option[Int] = unapply(tree.tpe)
  }

  /** A set of helpers for extracting trees.*/
  object ExtractorHelpers {
    /** Extracts the identifier as `"Ident(name)"` (who needs this?!) */
    object ExIdNamed {
      def unapply(id: Ident): Option[String] = Some(id.toString)
    }

    /** Extracts the tree and its type (who needs this?!) */
    object ExHasType {
      def unapply(tr: Tree): Option[(Tree, Symbol)] = Some((tr, tr.tpe.typeSymbol))
    }

    /** Extracts the string representation of a name of something having the `Name` trait */
    object ExNamed {
      def unapply(name: Name): Option[String] = Some(name.toString)
    }

    /** Returns the full dot-separated names of the symbol as a list of strings */
    object ExSymbol {
      def unapplySeq(t: Tree): Option[Seq[String]] = {
        if (t.symbol == null) None
        else Some(t.symbol.fullName.toString.split('.').toSeq)
      }
    }

    /** Matches nested `Select(Select(...Select(a, b) ...y) , z)` and returns the list `a,b, ... y,z` */
    object ExSelected {
      def unapplySeq(select: Select): Option[Seq[String]] = select match {
        case Select(This(scalaName), name) =>
          Some(Seq(scalaName.toString, name.toString))

        case Select(from: Select, name) =>
          unapplySeq(from).map(prefix => prefix :+ name.toString)

        case Select(from: Ident, name) =>
          val full = name.toString :: from.symbol.ownerChain.init.map(_.name.toString)
          Some(full.reverse)

        case _ =>
          None
      }
    }
  }

  object StructuralExtractors {
    import ExtractorHelpers._

    /** Extracts the 'ensuring' contract from an expression. */
    object ExEnsuredExpression {
      def unapply(tree: Apply): Option[(Tree,Tree,Boolean)] = tree match {
        case Apply(Select(Apply(TypeApply(
              ExSelected("scala", "Predef", "Ensuring"),
              _ :: Nil), body :: Nil), ExNamed("ensuring")), contract :: Nil)
          => Some((body, contract, false))

        case Apply(Select(Apply(TypeApply(
              ExSelected("stainless", "lang", "StaticChecks", "Ensuring"),
              _ :: Nil), body :: Nil), ExNamed("ensuring")), contract :: Nil)
          => Some((body, contract, true))

        case _ => None
      }
    }

    object ExThrowingExpression {
      def unapply(tree: Apply): Option[(Tree,Tree)] = tree match {
        case Apply(Select(Apply(
          TypeApply(ExSelected("stainless", "lang", "package", "Throwing"), _ :: Nil), body :: Nil), ExNamed("throwing")),
          contract :: Nil
        ) => Some((body, contract))

        case _ =>None
      }
    }

    /** Matches the `holds` expression at the end of any boolean expression, and returns the boolean expression.*/
    object ExHoldsExpression {
      def unapply(tree: Select) : Option[Tree] = tree match {
        case Select(
          Apply(ExSelected("stainless", "lang", "package", "BooleanDecorations"), realExpr :: Nil),
          ExNamed("holds")
        ) => Some(realExpr)
        case _ => None
       }
    }

    /** Matches the `holds` expression at the end of any boolean expression with a proof as argument, and returns both of themn.*/
    object ExHoldsWithProofExpression {
      def unapply(tree: Apply) : Option[(Tree, Tree)] = tree match {
        case Apply(Select(Apply(ExSelected("stainless", "lang", "package", "BooleanDecorations"), body :: Nil), ExNamed("holds")), proof :: Nil) =>
          Some((body, proof))
        case _ => None
       }
    }

    /** Matches the `because` method at the end of any boolean expression, and return the assertion and the cause. If no "because" method, still returns the expression */
    object ExMaybeBecauseExpressionWrapper {
      def unapply(tree: Tree) : Some[Tree] = tree match {
        case Apply(ExSelected("stainless", "lang", "package", "because"), body :: Nil) =>
          unapply(body)
        case body => Some(body)
       }
    }

    /** Matches the `because` method at the end of any boolean expression, and return the assertion and the cause.*/
    object ExBecauseExpression {
      def unapply(tree: Apply) : Option[(Tree, Tree)] = tree match {
        case Apply(Select(
          Apply(ExSelected("stainless", "proof" | "equations", "package", "boolean2ProofOps"), body :: Nil),
          ExNamed("because")), proof :: Nil) => Some((body, proof))
        case _ => None
       }
    }

    /** Matches the `bigLength` expression at the end of any string expression, and returns the expression.*/
    object ExBigLengthExpression {
      def unapply(tree: Apply) : Option[Tree] = tree match {
        case Apply(Select(
          Apply(ExSelected("stainless", "lang", "package", "StringDecorations"), stringExpr :: Nil),
          ExNamed("bigLength")), Nil)
          => Some(stringExpr)
        case _ => None
       }
    }

    /** Matches the `bigSubstring` method at the end of any string expression, and returns the expression and the start index expression.*/
    object ExBigSubstringExpression {
      def unapply(tree: Apply) : Option[(Tree, Tree)] = tree match {
        case Apply(Select(
          Apply(ExSelected("stainless", "lang", "package", "StringDecorations"), stringExpr :: Nil),
          ExNamed("bigSubstring")), startExpr :: Nil)
           => Some(stringExpr, startExpr)
        case _ => None
       }
    }

    /** Matches the `bigSubstring` expression at the end of any string expression, and returns the expression, the start and end index expressions.*/
    object ExBigSubstring2Expression {
      def unapply(tree: Apply) : Option[(Tree, Tree, Tree)] = tree match {
        case Apply(Select(
          Apply(ExSelected("stainless", "lang", "package", "StringDecorations"), stringExpr :: Nil),
          ExNamed("bigSubstring")), startExpr :: endExpr :: Nil)
           => Some(stringExpr, startExpr, endExpr)
        case _ => None
       }
    }

    /** Matches an implication `lhs ==> rhs` and returns (lhs, rhs)*/
    object ExImplies {
      def unapply(tree: Apply) : Option[(Tree, Tree)] = tree match {
        case
          Apply(
            Select(
              Apply(
                ExSymbol("stainless", "lang", "BooleanDecorations"),
                lhs :: Nil
              ),
              ExNamed("$eq$eq$greater")
            ),
            rhs :: Nil
          ) => Some((lhs, rhs))
        case _ => None
      }
    }

    /** Extracts the 'require' contract from an expression (only if it's the
     * first call in the block). */
    object ExRequiredExpression {
      def unapply(tree: Apply): Option[(Tree, Boolean)] = tree match {
        case Apply(ExSelected("scala", "Predef", "require"), contractBody :: Nil) =>
          Some((contractBody, false))

        case Apply(ExSelected("stainless", "lang", "StaticChecks", "require"), contractBody :: Nil) =>
          Some((contractBody, true))

        case _ => None
      }
    }

    /** Extracts the 'decreases' contract for an expression (should be right after 'require') */
    object ExDecreasesExpression {
      def unapply(tree: Apply): Option[Seq[Tree]] = tree match {
        case Apply(ExSelected("stainless", "lang", "package", "decreases"), args) =>
          Some(args)
        case _ => None
      }
    }

    /** Matches the `A computes B` expression at the end of any expression A, and returns (A, B). */
    object ExComputesExpression {
      def unapply(tree: Apply) : Option[(Tree, Tree)] = tree match {
        case Apply(Select(
          Apply(TypeApply(ExSelected("stainless", "lang", "package", "SpecsDecorations"), List(_)), realExpr :: Nil),
          ExNamed("computes")), expected::Nil)
         => Some((realExpr, expected))
        case _ => None
       }
    }

    /** Extracts the `(input, output) passes { case In => Out ...}`
     *  and returns (input, output, list of case classes) */
    object ExPasses {
      import ExpressionExtractors._

      def unapply(tree: Apply): Option[(Tree, Tree, List[CaseDef])] = tree match {
        case Apply(
          Select(
            Apply(
              TypeApply(
                ExSelected("stainless", "lang", "package", "Passes"),
                Seq(_, _)
              ),
              Seq(ExTuple(_, Seq(in, out)))
            ),
            ExNamed("passes")
          ),
          Seq(ExLambdaExpression(
            Seq(ValDef(_, _, _, EmptyTree)),
            ExPatternMatching(_, tests)
          ))
        ) => Some((in, out, tests))
        case _ => None
      }
    }

    /** Returns a string literal from a constant string literal. */
    object ExStringLiteral {
      def unapply(tree: Tree): Option[String] = tree  match {
        case Literal(c @ Constant(i)) if c.tpe == StringClass.tpe =>
          Some(c.stringValue)
        case _ =>
          None
      }
    }

    /** Returns the arguments of an unapply pattern */
    object ExUnapplyPattern {
      def unapply(tree: Tree): Option[(Tree, Seq[Tree])] = tree match {
        case UnApply(Apply(s, _), args) =>
          Some((s, args))
        case _ => None
      }
    }

    /** Returns the argument of a bigint literal, either from scala or stainless */
    object ExBigIntLiteral {
      def unapply(tree: Tree): Option[Tree] = tree  match {
        case Apply(ExSelected("scala", "package", "BigInt", "apply"), n :: Nil) =>
          Some(n)
        case Apply(ExSelected("stainless", "lang", "package", "BigInt", "apply"), n :: Nil) =>
          Some(n)
        case _ =>
          None
      }
    }

    object FrontendBVType {
      val R = """type (UInt|Int)(\d+)""".r

      def unapply(tpe: Type): Option[(Boolean, Int)] = tpe match {
        case TypeRef(_, sym, FrontendBVKind(signed, size) :: Nil) if isBVSym(sym) =>
          Some((signed, size))
        case TypeRef(_, sym, Nil) if isBVSym(sym) =>
          sym.toString match {
            case R(signed, size) => Some((signed == "Int", size.toInt))
            case _ => None
          }
        case _ => FrontendBVKind.unapply(tpe)
      }

      def unapply(tr: Tree): Option[(Boolean, Int)] = unapply(tr.tpe)
    }

    object FrontendBVKind {
      val R = """object ([ui])(\d+)""".r

      def unapply(tpe: Type): Option[(Boolean, Int)] = tpe match {
        case SingleType(_, sym) =>
          sym.toString match {
            case R(signed, size) => Some((signed == "i", size.toInt))
            case _ => None
          }
        case _ =>
          None
      }

      def unapply(tr: Tree): Option[(Boolean, Int)] = unapply(tr.tpe)
    }

    /** `max` extraction for bitvectors */
    object ExMaxBV {
      def unapply(tree: Tree): Option[(Boolean, Int)] = tree  match {
        case TypeApply(
          ExSelected("stainless", "math", "BitVectors", "max"),
          FrontendBVType(signed, size) :: Nil
        ) =>
          Some((signed, size))
        case _ =>
          None
      }
    }

    /** `min` extraction for bitvectors */
    object ExMinBV {
      def unapply(tree: Tree): Option[(Boolean, Int)] = tree  match {
        case TypeApply(
          ExSelected("stainless", "math", "BitVectors", "min"),
          FrontendBVType(signed, size) :: Nil
        ) =>
          Some((signed, size))
        case _ =>
          None
      }
    }

    /** `fromByte` extraction (Byte to Int8 identity conversion) */
    object ExFromByte {
      def unapply(tree: Tree): Option[Tree] = tree  match {
        case Apply(
          ExSelected("stainless", "math", "BitVectors", "fromByte"),
          expr :: Nil
        ) =>
          Some(expr)
        case _ =>
          None
      }
    }

    /** `fromShort` extraction (Short to Int16 identity conversion) */
    object ExFromShort {
      def unapply(tree: Tree): Option[Tree] = tree  match {
        case Apply(
          ExSelected("stainless", "math", "BitVectors", "fromShort"),
          expr :: Nil
        ) =>
          Some(expr)
        case _ =>
          None
      }
    }

    /** `fromInt` extraction (Int to Int32 identity conversion) */
    object ExFromInt {
      def unapply(tree: Tree): Option[Tree] = tree  match {
        case Apply(
          ExSelected("stainless", "math", "BitVectors", "fromInt"),
          expr :: Nil
        ) =>
          Some(expr)
        case _ =>
          None
      }
    }

    /** `fromLong` extraction (Long to Int64 identity conversion) */
    object ExFromLong {
      def unapply(tree: Tree): Option[Tree] = tree  match {
        case Apply(
          ExSelected("stainless", "math", "BitVectors", "fromLong"),
          expr :: Nil
        ) =>
          Some(expr)
        case _ =>
          None
      }
    }

    /** `intToBV` extraction */
    object ExIntToBV {
      def unapply(tree: Tree): Option[(Boolean, Int, Tree)] = tree  match {
        case Apply(
          TypeApply(
            ExSelected("stainless", "math", "BitVectors", "intToBV"),
            FrontendBVKind(signed, size) :: Nil
          ), n :: Nil
        ) =>
          Some((signed, size, n))
        case _ =>
          None
      }
    }

    /** `bigIntToBV` extraction */
    object ExBigIntToBV {
      def unapply(tree: Tree): Option[(Boolean, Int, Tree)] = tree  match {
        case Apply(
          TypeApply(
            ExSelected("stainless", "math", "BitVectors", "bigIntToBV"),
            FrontendBVKind(signed, size) :: Nil
          ), n :: Nil
        ) =>
          Some((signed, size, n))
        case _ =>
          None
      }
    }

    /** Returns the two components (n, d) of a real n/d literal */
    object ExRealLiteral {
      def unapply(tree: Tree): Option[(Tree, Tree)] = tree  match {
        case Apply(ExSelected("stainless", "lang", "Real", "apply"), n :: d :: Nil) =>
          Some((n, d))
        case _ =>
          None
      }
    }

    /** Matches Real(x) when n is an integer and returns x */
    object ExRealIntLiteral {
      def unapply(tree: Tree): Option[Tree] = tree  match {
        case Apply(ExSelected("stainless", "lang", "Real", "apply"), n :: Nil) =>
          Some(n)
        case _ =>
          None
      }
    }

    /** Matches the construct int2bigInt(a) and returns a */
    object ExIntToBigInt {
      def unapply(tree: Tree): Option[Tree] = tree  match {
        case Apply(ExSelected("math", "BigInt", "int2bigInt"), tree :: Nil) => Some(tree)
        case _ => None
      }
    }

    /** Matches the construct stainless.math.wrapping[A](a) and returns a */
    object ExWrapping {
      def unapply(tree: Tree): Option[Tree] = tree  match {
        case Apply(TypeApply(ExSelected("stainless", "math", "package", "wrapping"), Seq(_)), tree :: Nil) =>
          Some(tree)
        case _ =>
          None
      }
    }

    /** Matches the construct List[tpe](a, b, ...) and returns tpe and arguments */
    object ExListLiteral {
      def unapply(tree: Apply): Option[(Tree, List[Tree])] = tree  match {
        case Apply(
              TypeApply(ExSelected("stainless", "collection", "List", "apply"), tpe :: Nil),
              args) =>
          Some((tpe, args))
        case _ =>
          None
      }
    }

    /** Extracts the 'assert' contract from an expression (only if it's the
      * first call in the block). */
    object ExAssertExpression {
      def unapply(tree: Apply): Option[(Tree, Option[String], Boolean)] = tree match {
        case Apply(ExSymbol("scala", "Predef", "assert"), contractBody :: Nil) =>
          Some((contractBody, None, false))

        case Apply(ExSymbol("stainless", "lang", "StaticChecks", "assert"), contractBody :: Nil) =>
          Some((contractBody, None, true))

        case Apply(
            ExSymbol("scala", "Predef", "assert"), contractBody :: (error: Literal) :: Nil) =>
          Some((contractBody, Some(error.value.stringValue), false))

        case Apply(ExSymbol("stainless", "lang", "StaticChecks", "assert"), contractBody :: (error: Literal) :: Nil) =>
          Some((contractBody, Some(error.value.stringValue), true))

        case _ =>
          None
      }
    }

    /** Matches an object with no type parameters, and regardless of its
      * visibility. Does not match on case objects or the automatically generated companion
      * objects of case classes (or any synthetic class). */
    object ExObjectDef {
      def unapply(md: ModuleDef): Option[(String, Template)] = md match {
        case ModuleDef(_, name, impl) if
          !md.symbol.isSynthetic &&
          !md.symbol.isCase => Some((name.toString, impl))
        case _ => None
      }
    }

    object ExCaseObject {
      def unapply(s: Select): Option[Symbol] = {
        if (s.tpe.typeSymbol.isModuleClass) {
          Some(s.tpe.typeSymbol)
        } else {
          None
        }
      }
    }

    object ExCaseClassSyntheticJunk {
      def unapply(cd: Tree): Boolean = cd match {
        case ClassDef(_, _, _, _) if cd.symbol.isSynthetic => true
        case DefDef(_, _, _, _, _, _) if cd.symbol.isSynthetic && (cd.symbol.isCase || cd.symbol.isPrivate) => true
        case _ => false
      }
    }

    object ExConstructorDef {
      def unapply(dd: DefDef): Boolean = dd match {
        case DefDef(_, name, tparams, vparamss, tpt, rhs) if name == nme.CONSTRUCTOR && tparams.isEmpty => true
        case _ => false
      }
    }

    object ExMainFunctionDef {
      def unapply(dd: DefDef): Boolean = dd match {
        case DefDef(_, name, tparams, vparamss, tpt, rhs) if name.toString == "main" && tparams.isEmpty && vparamss.size == 1 && vparamss.head.size == 1 =>
          true
        case _ => false
      }
    }

    object ExFunctionDef {
      /** Matches a function with a single list of arguments, and regardless of its visibility. */
      def unapply(dd: DefDef): Option[(Symbol, Seq[Symbol], Seq[ValDef], Type, Tree)] = dd match {
        case DefDef(_, name, tparams, vparamss, tpt, rhs) if name != nme.CONSTRUCTOR && !dd.symbol.isAccessor =>
          if ((
            // extract implicit class construction functions
            dd.symbol.isSynthetic &&
            dd.symbol.isImplicit &&
            dd.symbol.isMethod &&
            !(getAnnotations(tpt.symbol) exists (_._1 == "ignore"))
          ) ||
            !dd.symbol.isSynthetic ||
            canExtractSynthetic(dd.symbol)
          ) {
            Some((dd.symbol, tparams.map(_.symbol), vparamss.flatten, tpt.tpe, rhs))
          } else {
            None
          }
        case _ => None
      }
    }

    object ExMutableFieldDef {

      /** Matches a definition of a strict var field inside a class constructor */
      def unapply(vd: ValDef) : Option[(Symbol, Type, Tree)] = {
        val sym = vd.symbol
        vd match {
          // Implemented fields
          case ValDef(mods, name, tpt, rhs) if (
            !sym.isCaseAccessor && !sym.isParamAccessor &&
            !sym.isLazy && !sym.isSynthetic && sym.isVar
          ) =>
            // Since scalac uses the accessor symbol all over the place, we pass that instead:
            Some((sym, tpt.tpe, rhs))
          case _ => None
        }
      }
    }

    object ExFieldDef {
      /** Matches a definition of a strict field */
      def unapply(vd: ValDef): Option[(Symbol, Type, Tree)] = {
        val sym = vd.symbol
        vd match {
          // Implemented fields
          case ValDef(mods, name, tpt, rhs) if (
            !sym.isCaseAccessor && !sym.isParamAccessor &&
            !sym.isLazy && !sym.isSynthetic && !sym.isVar
          ) =>
            Some((sym, tpt.tpe, rhs))
          case _ => None
        }
      }
    }

    object ExLazyFieldDef {
      /** Matches a definition of a lazy field */
      def unapply(vd: ValDef): Option[(Symbol, Type, Tree)] = {
        val sym = vd.symbol
        vd match {
          case ValDef(mods, name, tpt, rhs) if (
            sym.isLazy && !sym.isCaseAccessor && !sym.isParamAccessor &&
            !sym.isSynthetic
          ) =>
            Some((sym, tpt.tpe, rhs))
          case _ => None
        }
      }
    }

    object ExFieldAccessorFunction {
      /** Matches the accessor function of a field */
      def unapply(dd: DefDef): Option[(Symbol, Type, Seq[ValDef], Tree)] = dd match {
        case DefDef(_, name, tparams, vparamss, tpt, rhs) if(
          vparamss.size <= 1 && name != nme.CONSTRUCTOR &&
          dd.symbol.isAccessor && !dd.symbol.isLazy
        ) =>
          Some((dd.symbol, tpt.tpe, vparamss.flatten, rhs))
        case _ => None
      }
    }

    object ExLazyFieldAccessorFunction {
      def unapply(dd: DefDef): Option[(Symbol, Type, Tree)] = dd match {
        case DefDef(_, name, tparams, vparamss, tpt, rhs) if(
          vparamss.size <= 1 && name != nme.CONSTRUCTOR &&
          !dd.symbol.isSynthetic && dd.symbol.isAccessor && dd.symbol.isLazy
        ) =>
          Some((dd.symbol, tpt.tpe, rhs))
        case _ => None
      }
    }

    object ExIndexedAt {
      def unapply(annot: Annotation): Option[Tree] = annot match {
        case AnnotationInfo(TypeRef(_, sym, _), Seq(arg), _) if
            getResolvedTypeSym(sym) == classFromName("stainless.annotation.indexedAt") =>
          Some(arg)
        case _ => None
      }
    }
  }

  object ExpressionExtractors {
    import ExtractorHelpers._

    object ExErrorExpression {
      def unapply(tree: Apply) : Option[(String, Tree)] = tree match {
        case a @ Apply(TypeApply(ExSymbol("stainless", "lang", "error"), List(tpe)), List(lit : Literal)) =>
          Some((lit.value.stringValue, tpe))
        case _ =>
          None
      }
    }

    object ExOldExpression {
      def unapply(tree: Apply) : Option[Tree] = tree match {
        case a @ Apply(TypeApply(ExSymbol("stainless", "lang", "old"), List(tpe)), List(arg)) =>
          Some(arg)
        case _ =>
          None
      }
    }

    object ExSnapshotExpression {
      def unapply(tree: Apply) : Option[Tree] = tree match {
        case Apply(TypeApply(ExSymbol("stainless", "lang", "snapshot"), List(_)), List(arg)) =>
          Some(arg)
        case _ =>
          None
      }
    }

    object ExFreshCopyExpression {
      def unapply(tree: Apply) : Option[Tree] = tree match {
        case Apply(TypeApply(ExSymbol("stainless", "lang", "freshCopy"), List(_)), List(arg)) =>
          Some(arg)
        case _ =>
          None
      }
    }

    object ExChooseExpression {
      def unapply(tree: Apply) : Option[Tree] = tree match {
        case a @ Apply(
              TypeApply(s @ ExSymbol("stainless", "lang", "choose"), types),
              predicate :: Nil) =>
            Some(predicate)
        case _ => None
      }
    }

    object ExSwapExpression {
      def unapply(tree: Apply) : Option[(Tree, Tree, Tree, Tree)] = tree match {
        case a @ Apply(
              TypeApply(ExSymbol("stainless", "lang", "swap"), _),
              array1 :: index1 :: array2 :: index2 :: Nil) =>
            Some((array1, index1, array2, index2))
        case _ => None
      }
    }

    object ExLambdaExpression {
      def unapply(tree: Function) : Option[(Seq[ValDef], Tree)] = tree match {
        case Function(vds, body) => Some((vds, body))
        case _ => None
      }
    }

    object ExForallExpression {
      def unapply(tree: Apply) : Option[Tree] = tree match {
        case a @ Apply(
            TypeApply(s @ ExSymbol("stainless", "lang", "forall"), _),
            predicate :: Nil) =>
          Some(predicate)
        case _ => None
      }
    }

    private object ExArraySelect {
      def unapply(tree: Select): Option[(Tree, String)] = tree match {
        case Select(array, select) if isArrayClassSym(array.tpe.typeSymbol) => Some((array, select.toString))
        case _ => None
      }
    }

    /**
     * Extract both Array.length and Array.size as they are equivalent.
     *
     * Note that Array.size is provided thought implicit conversion to
     * scala.collection.mutable.ArrayOps via scala.Predef.*ArrayOps.
     * As such, `arrayOps` can be `intArrayOps`, `genericArrayOps`, etc...
     */
    object ExArrayLength {
      def unapply(tree: Select): Option[Tree] = tree match {
        case Select(Apply(ExSymbol("scala", "Predef", arrayOps), Seq(array)), size)
             if (arrayOps.toString endsWith "ArrayOps") && (size.toString == "size")
             => Some(array)

        case ExArraySelect(array, "length") => Some(array)

        case _ => None
      }
    }

    object ExArrayApplyBV {
      def unapply(tree: Apply): Option[(Tree, Tree, Tree)] = tree match {
        case Apply(TypeApply(
          Select(
            Apply(
              TypeApply(ExSelected("stainless", "math", "BitVectors", "ArrayIndexing"), tpe :: Nil),
              array :: Nil
            ),
            ExNamed("apply")
          ),
          bvType :: Nil),
          index :: Nil) =>

          Some((array, bvType, index))

        case _ => None
      }
    }

    object ExArrayUpdated {
      def unapply(tree: Apply): Option[(Tree, Tree, Tree)] = tree match {
        case Apply(
               Apply(
                 TypeApply(Select(Apply(ExSymbol("scala", "Predef", arrayOps), Seq(array)), update), _),
                 Seq(index, value)),
               List(Apply(_, _))
             )
             if (arrayOps.toString endsWith "ArrayOps") && (update.toString == "updated")
             => Some((array, index, value))

        case Apply(
          Select(
            Apply(
              TypeApply(ExSelected("stainless", "lang", "package", "ArrayUpdating"), tpe :: Nil),
              array :: Nil
            ),
            ExNamed("updated")
          ),
          index :: value :: Nil) =>

          Some((array, index, value))

        // There's no `updated` method in the Array class itself, only though implicit conversion.
        case _ => None
      }
    }

    object ExArrayUpdate {
      def unapply(tree: Apply): Option[(Tree, Tree, Tree)] = tree match {
        // This implicit conversion to ArrayOps is shadowed. We therefore skip it here.
        case Apply(ExArraySelect(array, "update"), Seq(index, newValue)) => Some((array, index, newValue))
        case _ => None
      }
    }

    object ExArrayApply {
      def unapply(tree: Apply): Option[(Tree, Tree)] = tree match {
        // This implicit conversion to ArrayOps is shadowed. We therefore skip it here.
        case Apply(ExArraySelect(array, "apply"), Seq(index)) => Some((array, index))
        case _ => None
      }
    }

    object ExArrayFill {
      def unapply(tree: Apply): Option[(Tree, Tree, Tree)] = tree match {
        case Apply(
               Apply(
                 Apply(
                   TypeApply(ExSelected("scala", "Array", "fill"), baseType :: Nil),
                   length :: Nil
                 ),
                 defaultValue :: Nil
               ),
               manifest
             ) =>
            Some((baseType, length, defaultValue))

        case _ => None
      }
    }

    object ExArrayLiteral {
      def unapply(tree: Apply): Option[(Type, Seq[Tree])] = tree match {
        case Apply(ExSelected("scala", "Array", "apply"), args) =>
          tree.tpe match {
            case TypeRef(_, _, List(t1)) =>
              Some((t1, args))
            case _ =>
              None
          }

        case Apply(Apply(TypeApply(ExSelected("scala", "Array", "apply"), List(tpt)), args), ctags) =>
          Some((tpt.tpe, args))

        case _ =>
          None
      }
    }


    object ExValDef {
      /** Extracts val's in the head of blocks. */
      def unapply(tree: ValDef): Option[(Symbol,Tree,Tree)] = tree match {
        case vd @ ValDef(mods, _, tpt, rhs) if !mods.isMutable => Some((vd.symbol, tpt, rhs))
        case _ => None
      }
    }
    object ExVarDef {
      /** Extracts var's in the head of blocks. */
      def unapply(tree: ValDef): Option[(Symbol,Tree,Tree)] = tree match {
        case vd @ ValDef(mods, _, tpt, rhs) if mods.isMutable => Some((vd.symbol, tpt, rhs))
        case _ => None
      }
    }

    object ExAssign {
      def unapply(tree: Assign): Option[(Symbol,Tree)] = tree match {
        case Assign(id@Ident(_), rhs) => Some((id.symbol, rhs))
        //case Assign(sym@Select(This(_), v), rhs) => Some((sym.symbol, rhs))
        case _ => None
      }
    }

    object ExFieldAssign {
      def unapply(tree: Assign): Option[(Symbol,Tree,Tree)] = tree match {
        case Assign(sel@Select(This(_), v), rhs) => Some((sel.symbol, sel, rhs))
        case _ => None
      }
    }

    object ExBareWhile {
      def unapply(tree: LabelDef): Option[(Tree,Tree)] = tree match {
        case (label@LabelDef(
                _, _, If(cond, Block(body, jump@Apply(_, _)), unit@ExUnitLiteral())))
              if label.symbol == jump.symbol && unit.symbol == null => Some((cond, Block(body, unit)))
        case _ => None
      }
    }

    object ExWhile {
      object WithInvariant {
        def unapply(tree: Tree): Option[(Tree, Tree)] = tree match {
          case Apply(
            Select(
              Apply(while2invariant, List(rest)),
              invariantSym),
            List(invariant)) if invariantSym.toString == "invariant" => Some((invariant, rest))
          case _ => None
        }
      }

      object WithInline {
        def unapply(tree: Tree): Option[Tree] = tree match {
          case Select(
              Apply(_, List(rest)),
              inlineSym
            ) if inlineSym.toString == "inline" => Some(rest)
          case _ => None
        }
      }

      object WithOpaque {
        def unapply(tree: Tree): Option[Tree] = tree match {
          case Select(
              Apply(_, List(rest)),
              opaqueSym
            ) if opaqueSym.toString == "opaque" => Some(rest)
          case _ => None
        }
<<<<<<< HEAD
      }


      def parseWhile(tree: Tree, optInv: Option[Tree], inline: Boolean, opaque: Boolean):
        Option[(Tree, Tree, Option[Tree], Boolean, Boolean)] = {

        tree match {
          case WithOpaque(rest) => parseWhile(rest, optInv, inline, true)
          case WithInline(rest) => parseWhile(rest, optInv, true, opaque)
          case WithInvariant(invariant, rest) => parseWhile(rest, Some(invariant), inline, opaque)
          case ExBareWhile(cond, body) => Some((cond, body, optInv, inline, opaque))
          case _ => None
        }
      }

=======
      }


      def parseWhile(tree: Tree, optInv: Option[Tree], inline: Boolean, opaque: Boolean):
        Option[(Tree, Tree, Option[Tree], Boolean, Boolean)] = {

        tree match {
          case WithOpaque(rest) => parseWhile(rest, optInv, inline, true)
          case WithInline(rest) => parseWhile(rest, optInv, true, opaque)
          case WithInvariant(invariant, rest) => parseWhile(rest, Some(invariant), inline, opaque)
          case ExBareWhile(cond, body) => Some((cond, body, optInv, inline, opaque))
          case _ => None
        }
      }

>>>>>>> 33017301
      // returns condition, body, optional invariant, inline boolean, opaque boolean
      def unapply(tree: Tree): Option[(Tree, Tree, Option[Tree], Boolean, Boolean)] =
        parseWhile(tree, None, false, false)
    }

    object ExTuple {
      def unapply(tree: Apply): Option[(Seq[Type], Seq[Tree])] = tree match {
        case Apply(Select(New(tupleType), _), args) if isTuple(tupleType.symbol, args.size) =>
          tupleType.tpe match {
            case TypeRef(_, _, tps) => Some(tps, args)
            case _ => None
          }

        // Match e1 -> e2
        case Apply(TypeApply(Select(Apply(TypeApply(ExSelected("scala", "Predef", "ArrowAssoc"), List(tpeFrom)), List(from)), ExNamed("$minus$greater")), List(tpeTo)), List(to)) =>
          Some((Seq(tpeFrom.tpe, tpeTo.tpe), Seq(from, to)))

        case Apply(TypeApply(e, tps), args) if
          isTuple(e.symbol.owner.companionClass, args.size) &&
          e.symbol.name.toString == "apply" => Some((tps.map(_.tpe), args))

        case _ => None
      }
    }

    object ExIdentity {
      def unapply(tree: Apply) : Option[Tree] = tree match {
        case Apply(TypeApply(ExSelected("scala", "Predef", "identity"), _), List(body)) =>
          Some(body)
        case Apply(TypeApply(ExSelected("scala", "Predef", "locally"), _), List(body)) =>
          Some(body)
        case _ =>
          None
      }
    }

    object ExTupleExtract {
      def unapply(tree: Select) : Option[(Tree,Int)] = tree match {
        case Select(lhs @ TupleSymbol(i), n) =>
          val methodName = n.toString
          if(methodName.head == '_') {
            val indexString = methodName.tail
            try {
              val index = indexString.toInt
              if(index > 0 && index <= i) {
                Some((lhs, index))
              } else None
            } catch {
              case t: Throwable =>
                None
            }
          } else None
        case _ => None
      }
    }

    object ExIfThenElse {
      def unapply(tree: If): Option[(Tree,Tree,Tree)] = tree match {
        case If(t1,t2,t3) => Some((t1,t2,t3))
        case _ => None
      }
    }

    object ExBooleanLiteral {
      def unapply(tree: Literal): Option[Boolean] = tree match {
        case Literal(Constant(true)) => Some(true)
        case Literal(Constant(false)) => Some(false)
        case _ => None
      }
    }

    object ExCharLiteral {
      def unapply(tree: Literal): Option[Char] = tree match {
        case Literal(c @ Constant(i)) if c.tpe == CharTpe => Some(c.charValue)
        case _ => None
      }
    }

    object ExInt8Literal {
      def unapply(tree: Literal): Option[Byte] = tree match {
        case Literal(c @ Constant(i)) if c.tpe == ByteTpe => Some(c.byteValue)
        case _ => None
      }
    }

    object ExInt16Literal {
      def unapply(tree: Literal): Option[Short] = tree match {
        case Literal(c @ Constant(i)) if c.tpe == ShortTpe => Some(c.shortValue)
        case _ => None
      }
    }

    object ExInt32Literal {
      def unapply(tree: Literal): Option[Int] = tree match {
        case Literal(c @ Constant(i)) if c.tpe == IntTpe => Some(c.intValue)
        case _ => None
      }
    }

    object ExInt64Literal {
      def unapply(tree: Literal): Option[Long] = tree match {
        case Literal(c @ Constant(i)) if c.tpe == LongTpe => Some(c.longValue)
        case _ => None
      }
    }

    object ExUnitLiteral {
      def unapply(tree: Literal): Boolean = tree match {
        case Literal(c @ Constant(_)) if c.tpe == UnitTpe => true
        case _ => false
      }
    }

    object ExClassConstruction {
      def unapply(tree: Tree): Option[(Type, Seq[Tree])] = tree match {
        case Apply(s @ Select(New(tpt), n), args) if n == nme.CONSTRUCTOR =>
          Some((tpt.tpe, args))

        case Apply(e, args) if (
          (e.symbol.owner.isModuleClass) &&
          (e.symbol.isSynthetic) &&
          (e.symbol.name.toString == "apply")
        ) => Some((tree.tpe, args))

        case _ => None
      }
    }

    object ExIdentifier {
      def unapply(tree: Ident): Option[(Symbol,Tree)] = tree match {
        case i: Ident => Some((i.symbol, i))
        case _ => None
      }
    }

    object ExTyped {
      def unapply(tree : Typed): Option[(Tree,Tree)] = tree match {
        case Typed(e,t) => Some((e,t))
        case _ => None
      }
    }

    object ExIntIdentifier {
      def unapply(tree: Ident): Option[String] = tree match {
        case i: Ident if i.symbol.tpe == IntClass.tpe => Some(i.symbol.name.toString)
        case _ => None
      }
    }

    object ExAnd {
      def unapply(tree: Apply): Option[(Tree,Tree)] = tree match {
        case Apply(s @ Select(lhs, _), List(rhs)) if s.symbol == Boolean_and =>
          Some((lhs,rhs))
        case _ => None
      }
    }

    object ExOr {
      def unapply(tree: Apply): Option[(Tree,Tree)] = tree match {
        case Apply(s @ Select(lhs, _), List(rhs)) if s.symbol == Boolean_or =>
          Some((lhs,rhs))
        case _ => None
      }
    }

    object ExNot {
      def unapply(tree: Select): Option[Tree] = tree match {
        case Select(t, n) if n == nme.UNARY_! && hasBooleanType(t) => Some(t)
        case _ => None
      }
    }

    object ExEquals {
      def unapply(tree: Apply): Option[(Tree,Tree)] = tree match {
        case Apply(Select(lhs, n), List(rhs)) if n == nme.EQ => Some((lhs,rhs))
        case _ => None
      }
    }

    object ExNotEquals {
      def unapply(tree: Apply): Option[(Tree,Tree)] = tree match {
        case Apply(Select(lhs, n), List(rhs)) if n == nme.NE => Some((lhs,rhs))
        case _ => None
      }
    }

    object ExUMinus {
      def unapply(tree: Select): Option[Tree] = tree match {
        case Select(t, n) if n == nme.UNARY_- && hasNumericType(t) => Some(t)
        case _ => None
      }
    }

    object ExBVNot {
      def unapply(tree: Select): Option[Tree] = tree match {
        case Select(t, n) if n == nme.UNARY_~ && hasBVType(t) => Some(t)
        case _ => None
      }
    }

    object ExPatternMatching {
      def unapply(tree: Match): Option[(Tree,List[CaseDef])] =
        if(tree != null) Some((tree.selector, tree.cases)) else None
    }

    object ExBigIntPattern {
      def unapply(tree: UnApply): Option[Tree] = tree match {
        case ua @ UnApply(Apply(ExSelected("stainless", "lang", "package", "BigInt", "unapply"), _), List(l)) =>
          Some(l)
        case _ =>
          None
      }
    }

    object ExAsInstanceOf {
      def unapply(tree: TypeApply) : Option[(Tree, Tree)] = tree match {
        case TypeApply(Select(t, isInstanceOfName), typeTree :: Nil) if isInstanceOfName.toString == "asInstanceOf" => Some((t, typeTree))
        case _ => None
      }
    }

    object ExIsInstanceOf {
      def unapply(tree: TypeApply) : Option[(Tree, Tree)] = tree match {
        case TypeApply(Select(t, isInstanceOfName), typeTree :: Nil) if isInstanceOfName.toString == "isInstanceOf" => Some((t, typeTree))
        case _ => None
      }
    }

    object ExLiteralMap {
      def unapply(tree: Apply): Option[(Tree, Tree, Seq[Tree])] = tree match {
        case Apply(TypeApply(ExSelected("scala", "Predef", "Map", "apply"), fromTypeTree :: toTypeTree :: Nil), args) =>
          Some((fromTypeTree, toTypeTree, args))
        case _ =>
          None
      }
    }
    object ExEmptyMap {
      def unapply(tree: TypeApply): Option[(Tree, Tree)] = tree match {
        case TypeApply(ExSelected("scala", "collection", "immutable", "Map", "empty"), fromTypeTree :: toTypeTree :: Nil) =>
          Some((fromTypeTree, toTypeTree))
        case TypeApply(ExSelected("scala", "Predef", "Map", "empty"), fromTypeTree :: toTypeTree :: Nil) =>
          Some((fromTypeTree, toTypeTree))
        case _ =>
          None
      }
    }

    object ExMutableMapWithDefault {
      def unapply(tree: Apply): Option[(Tree,Tree,Tree)] = tree match {
        case Apply(TypeApply(ExSelected("MutableMap", "withDefaultValue"), Seq(tptFrom, tptTo)), Seq(default)) =>
          Some(tptFrom, tptTo, default)
        case Apply(TypeApply(ExSelected("stainless", "lang", "MutableMap", "withDefaultValue"), Seq(tptFrom, tptTo)), Seq(default)) =>
          Some(tptFrom, tptTo, default)
        case _ => None
      }
    }

    object ExFiniteSet {
      def unapply(tree: Apply): Option[(Tree,List[Tree])] = tree match {
        case Apply(TypeApply(ExSelected("Set", "apply"), Seq(tpt)), args) =>
          Some(tpt, args)
        case Apply(TypeApply(ExSelected("stainless", "lang", "Set", "apply"), Seq(tpt)), args) =>
          Some(tpt, args)
        case _ => None
      }
    }

    object ExFiniteBag {
      def unapply(tree: Apply): Option[(Tree, List[Tree])] = tree match {
        case Apply(TypeApply(ExSelected("Bag", "apply"), Seq(tpt)), args) =>
          Some(tpt, args)
        case Apply(TypeApply(ExSelected("stainless", "lang", "Bag", "apply"), Seq(tpt)), args) =>
          Some(tpt, args)
        case _ => None
      }
    }

    object ExFiniteMap {
      def unapply(tree: Apply): Option[(Tree, Tree, List[Tree])] = tree match {
        case Apply(TypeApply(ExSelected("Map", "apply"), Seq(tptFrom, tptTo)), args) =>
          Some((tptFrom, tptTo, args))
        case Apply(TypeApply(ExSelected("stainless", "lang", "Map", "apply"), Seq(tptFrom, tptTo)), args) =>
          Some((tptFrom, tptTo, args))
        case _ => None
      }
    }

    object ExParameterLessCall {
      def unapply(tree: Tree): Option[(Tree, Symbol, Seq[Tree])] = tree match {
        case s @ Select(t, _) =>
          Some((t, s.symbol, Nil))

        case TypeApply(s @ Select(t, _), tps) =>
          Some((t, s.symbol, tps))

        case TypeApply(i: Ident, tps) =>
          Some((i, i.symbol, tps))

        case _ =>
          None
      }
    }

    object ExCall {
      def unapply(tree: Tree): Option[(Option[Tree], Symbol, Seq[Tree], Seq[Tree])] = {
        val res = tree match {
          // a.foo
          case Select(qualifier, _) =>
            Some((Some(qualifier), tree.symbol, Nil, Nil))

          // foo(args)
          case Apply(id: Ident, args) =>
            Some((None, id.symbol, Nil, args))

          // a.foo(args)
          case Apply(s @ Select(qualifier, _), args) =>
            Some((Some(qualifier), s.symbol, Nil, args))

          // foo[T]
          case TypeApply(id: Ident, tps) =>
            Some((None, id.symbol, tps, Nil))

          // a.foo[T]
          case TypeApply(s @ Select(t, _), tps) =>
            Some((Some(t), s.symbol, tps, Nil))

          case Apply(ExCall(caller, sym, tps, args), newArgs) =>
            Some((caller, sym, tps, args ++ newArgs))

          case TypeApply(ExCall(caller, sym, tps, args), newTps) =>
            Some((caller, sym, tps ++ newTps, args))

          case _ => None
        }

        res.map { case (rec, sym, tps, args) =>
          val newRec = rec.filter {
            case r if r.symbol == null => true
            case r if (r.symbol.isModule || r.symbol.isModuleClass) && !r.symbol.isCase => false
            case r => true
          }

          (newRec, sym, tps, args)
        }
      }
    }
  }
}<|MERGE_RESOLUTION|>--- conflicted
+++ resolved
@@ -1074,7 +1074,6 @@
             ) if opaqueSym.toString == "opaque" => Some(rest)
           case _ => None
         }
-<<<<<<< HEAD
       }
 
 
@@ -1090,23 +1089,6 @@
         }
       }
 
-=======
-      }
-
-
-      def parseWhile(tree: Tree, optInv: Option[Tree], inline: Boolean, opaque: Boolean):
-        Option[(Tree, Tree, Option[Tree], Boolean, Boolean)] = {
-
-        tree match {
-          case WithOpaque(rest) => parseWhile(rest, optInv, inline, true)
-          case WithInline(rest) => parseWhile(rest, optInv, true, opaque)
-          case WithInvariant(invariant, rest) => parseWhile(rest, Some(invariant), inline, opaque)
-          case ExBareWhile(cond, body) => Some((cond, body, optInv, inline, opaque))
-          case _ => None
-        }
-      }
-
->>>>>>> 33017301
       // returns condition, body, optional invariant, inline boolean, opaque boolean
       def unapply(tree: Tree): Option[(Tree, Tree, Option[Tree], Boolean, Boolean)] =
         parseWhile(tree, None, false, false)
