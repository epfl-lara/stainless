/* Copyright 2009-2021 EPFL, Lausanne */

package stainless

import stainless.annotation._
import stainless.lang.StaticChecks._

package object lang {

  @library
  def ghost[A](@ghost value: A): Unit = ()

  @library
  def indexedAt[T](n: BigInt, t: T): T = (??? : T)

  @ignore
  implicit class BooleanDecorations(val underlying: Boolean) {
    def holds : Boolean = {
      underlying
    } ensuring {
      (res: Boolean) => res
    }

    def holds(becauseOfThat: Boolean) = {
      underlying
    } ensuring {
      (res: Boolean) => becauseOfThat && res
    }

    def ==>(that: => Boolean): Boolean = {
      if (underlying) that else true
    }
  }

  @library
  abstract class Exception extends Throwable

  @ignore
  implicit class Throwing[T](underlying: => T) {
    def throwing(pred: Exception => Boolean): T = try {
      underlying
    } catch {
      case e: Exception =>
        assert(pred(e))
        throw e
    }
  }

  @inline @library def because(b: Boolean) = b

  @ignore def forall[A](p: A => Boolean): Boolean = sys.error("Can't execute quantified proposition")
  @ignore def forall[A,B](p: (A,B) => Boolean): Boolean = sys.error("Can't execute quantified proposition")
  @ignore def forall[A,B,C](p: (A,B,C) => Boolean): Boolean = sys.error("Can't execute quantified proposition")
  @ignore def forall[A,B,C,D](p: (A,B,C,D) => Boolean): Boolean = sys.error("Can't execute quantified proposition")
  @ignore def forall[A,B,C,D,E](p: (A,B,C,D,E) => Boolean): Boolean = sys.error("Can't execute quantified proposition")

  @ignore def choose[A](predicate: A => Boolean): A = sys.error("Can't execute non-deterministic choose")
  @ignore def choose[A,B](predicate: (A,B) => Boolean): (A,B) = sys.error("Can't execute non-deterministic choose")
  @ignore def choose[A,B,C](predicate: (A,B,C) => Boolean): (A,B,C) = sys.error("Can't execute non-deterministic choose")
  @ignore def choose[A,B,C,D](predicate: (A,B,C,D) => Boolean): (A,B,C,D) = sys.error("Can't execute non-deterministic choose")
  @ignore def choose[A,B,C,D,E](predicate: (A,B,C,D,E) => Boolean): (A,B,C,D,E) = sys.error("Can't execute non-deterministic choose")

  @ignore def decreases(@ghost r1: Any): Unit = ()
  @ignore def decreases(@ghost r1: Any, @ghost r2: Any): Unit = ()
  @ignore def decreases(@ghost r1: Any, @ghost r2: Any, @ghost r3: Any): Unit = ()
  @ignore def decreases(@ghost r1: Any, @ghost r2: Any, @ghost r3: Any, @ghost r4: Any): Unit = ()
  @ignore def decreases(@ghost r1: Any, @ghost r2: Any, @ghost r3: Any, @ghost r4: Any, @ghost r5: Any): Unit = ()

  @ignore
  implicit class WhileDecorations(val u: Unit) {
    def invariant(x: Boolean): Unit = {
      require(x)
      u
    }

<<<<<<< HEAD
=======
    def noReturnInvariant(x: Boolean): Unit = {
      require(x)
      u
    }

>>>>>>> f1f336e4
    def inline: Unit = { }
    def opaque: Unit = { }
  }

  @ignore
  def error[T](reason: java.lang.String): T = sys.error(reason)

  @ignore
  def old[T](value: T): T = value

  @ignore @ghost
  def snapshot[T](value: T): T = value

  /** @note for internal and testing use only */
  @ignore
  def freshCopy[T](value: T): T = (??? : T)

  @library
  @partialEval
  def partialEval[A](x: A): A = x

  @library
  implicit class SpecsDecorations[A](val underlying: A) {
    @ignore
    def computes(target: A) = {
      underlying
    } ensuring {
      res => res == target
    }
  }

  @ignore
  implicit class Passes[A, B](io: (A, B)) {
    val (in, out) = io

    @ignore
    def passes(tests: A => B): Boolean = try {
      tests(in) == out
    } catch {
      case _ : MatchError => true
    }
  }

  @library
  implicit class StringDecorations(val underlying: String) {
    @ignore @inline
    def bigLength() = BigInt(underlying.length)
    @ignore @inline
    def bigSubstring(start: BigInt): String = underlying.substring(start.toInt)
    @ignore @inline
    def bigSubstring(start: BigInt, end: BigInt): String = underlying.substring(start.toInt, end.toInt)
  }

  @ignore
  object BigInt {
    def apply(b: Int): scala.math.BigInt = scala.math.BigInt(b)
    def apply(b: String): scala.math.BigInt = scala.math.BigInt(b)

    def unapply(b: scala.math.BigInt): scala.Option[Int] = {
      if(b >= Integer.MIN_VALUE && b <= Integer.MAX_VALUE) {
        scala.Some(b.intValue)
      } else {
        scala.None
      }
    }
  }

  @library
  def tupleToString[A, B](t: (A, B), mid: String, f: A => String, g: B => String) = {
    f(t._1) + mid + g(t._2)
  }

  @extern @library
  def print(x: String): Unit = {
    scala.Predef.print(x)
  }

  @library
  def specialize[T](call: T): T = call

  @ignore @library
  implicit class ArrayUpdating[T](a: Array[T]) {
    def updated(index: Int, value: T): Array[T] = {
      val res = a.clone
      res(index) = value
      res
    }
  }

  @ignore @library
  def swap[@mutable T](a1: Array[T], i1: Int, a2: Array[T], i2: Int): Unit = {
    require(
      0 <= i1 && i1 < a1.length &&
      0 <= i2 && i2 < a2.length
    )
    val t = a1(i1)
    a1(i1) = a2(i2)
    a2(i2) = t
  }

}<|MERGE_RESOLUTION|>--- conflicted
+++ resolved
@@ -73,14 +73,11 @@
       u
     }
 
-<<<<<<< HEAD
-=======
     def noReturnInvariant(x: Boolean): Unit = {
       require(x)
       u
     }
 
->>>>>>> f1f336e4
     def inline: Unit = { }
     def opaque: Unit = { }
   }
