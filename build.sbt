--- conflicted
+++ resolved
@@ -40,12 +40,8 @@
 
 lazy val baseSettings: Seq[Setting[_]] = Seq(
   organization := "ch.epfl.lara",
-<<<<<<< HEAD
-  licenses := Seq("AGPL-3.0" -> url("https://www.gnu.org/licenses/agpl-3.0.html")),
+  licenses := Seq("AGPL-V3" -> url("https://www.gnu.org/licenses/agpl-3.0.html"))
   mappings in (Compile, packageDoc) := Seq()
-=======
-  licenses := Seq("AGPL-V3" -> url("https://www.gnu.org/licenses/agpl-3.0.html"))
->>>>>>> 04343117
 )
 
 lazy val artifactSettings: Seq[Setting[_]] = baseSettings ++ Seq(
