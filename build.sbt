import sbt.ScriptedPlugin

enablePlugins(GitVersioning)
enablePlugins(GitBranchPrompt)

git.useGitDescribe := true

val osInf = Option(System.getProperty("os.name")).getOrElse("")

val isUnix    = osInf.indexOf("nix") >= 0 || osInf.indexOf("nux") >= 0
val isWindows = osInf.indexOf("Win") >= 0
val isMac     = osInf.indexOf("Mac") >= 0

val osName = if (isWindows) "win" else if (isMac) "mac" else "unix"
val osArch = System.getProperty("sun.arch.data.model")

val dottyLibrary = "dotty-compiler_2.12"
val dottyVersion = "0.12.0-RC1-nonbootstrapped"
val circeVersion = "0.10.0-M2"

lazy val nParallel = {
  val p = System.getProperty("parallel")
  if (p ne null) {
    try {
      p.toInt
    } catch {
      case nfe: NumberFormatException => 1
    }
  } else {
    1
  }
}

val SupportedScalaVersions = Seq("2.12.13")

lazy val frontendClass = settingKey[String]("The name of the compiler wrapper used to extract stainless trees")

// FIXME @nv: dotty compiler needs the scala-library and dotty-library (and maybe some other
//            dependencies?) so we set them here through stainless' compile-time dependencies.
lazy val extraClasspath = taskKey[String]("Classpath extensions passed directly to the underlying compiler")

lazy val scriptPath = taskKey[String]("Classpath used in the stainless Bash script")

lazy val stainlessBuildInfoKeys = Seq[BuildInfoKey](
  name,
  version,
  scalaVersion,
  sbtVersion,
)

lazy val noPublishSettings: Seq[Setting[_]] = Seq(
  publish         := {},
  publishM2       := {},
  skip in publish := true,
)

lazy val baseSettings: Seq[Setting[_]] = Seq(
  organization := "ch.epfl.lara",
  licenses := Seq("Apache-2.0" -> url("https://www.apache.org/licenses/LICENSE-2.0.html"))
)

lazy val artifactSettings: Seq[Setting[_]] = baseSettings ++ Seq(
  scalaVersion := crossScalaVersions.value.head,
  crossScalaVersions := SupportedScalaVersions,

  buildInfoPackage := "stainless",
  buildInfoKeys := stainlessBuildInfoKeys,
  buildInfoOptions := Seq(BuildInfoOption.BuildTime),
)

// FIXME: Uncomment this when we are are able to upgrade sbt version
// Global / excludeLintKeys ++= Set(
//   buildInfoPackage,
//   buildInfoKeys,
//   buildInfoOptions,
//   testOptions
// )

lazy val commonSettings: Seq[Setting[_]] = artifactSettings ++ Seq(
  scalacOptions ++= Seq(
    "-deprecation",
    "-unchecked",
    "-feature"
  ),

  resolvers ++= Seq(
    Resolver.sonatypeRepo("releases").withAllowInsecureProtocol(true),
    ("uuverifiers" at "http://logicrunch.research.it.uu.se/maven").withAllowInsecureProtocol(true),
  ),

  libraryDependencies ++= Seq(
    // "ch.epfl.lara"    %% "inox"          % inoxVersion,
    // "ch.epfl.lara"    %% "inox"          % inoxVersion % "test" classifier "tests",
    "ch.epfl.lara"    %% "cafebabe"      % "1.2",
    "uuverifiers"     %% "princess"      % "2018-02-26" ,
    "io.circe"        %% "circe-core"    % circeVersion,
    "io.circe"        %% "circe-generic" % circeVersion,
    "io.circe"        %% "circe-parser"  % circeVersion,
    "io.get-coursier" %% "coursier"      % "2.0.0-RC4-1",
    "com.typesafe"     % "config"        % "1.3.4",

    "org.scalatest"   %% "scalatest"     % "3.2.7" % "test",
  ),

  // disable documentation packaging in universal:stage to speedup development
  Compile / packageDoc / mappings := Seq(),

  Global / concurrentRestrictions += Tags.limitAll(nParallel),

  Compile / sourcesInBase := false,

  run / Keys.fork := true,

  run / javaOptions ++= Seq(
    "-Xss256M",
    "-Xms1024M",
    "-XX:MaxMetaspaceSize=512M",
    "-XX:+UseCodeCacheFlushing",
    "-XX:ReservedCodeCacheSize=256M",
  ),

  /* run / javaOptions += "-agentlib:jdwp=transport=dt_socket,server=y,suspend=y,address=5005", */

  Test / testOptions := Seq(Tests.Argument("-oDF")),

  IntegrationTest / testOptions := Seq(Tests.Argument("-oDF")),

  ThisBuild / maxErrors := 5
)

lazy val assemblySettings: Seq[Setting[_]] = {
  def isNativeLib(file: String): Boolean =
    file.endsWith("dll") || file.endsWith("so") || file.endsWith("jnilib")

  Seq(
    assembly / assemblyMergeStrategy := {
      // The BuildInfo class file from the current project comes before the one from `stainless-scalac`,
      // hence the following merge strategy picks the standalone BuildInfo over the usual one.
      case "stainless/BuildInfo.class" => MergeStrategy.first
      case "stainless/BuildInfo$.class" => MergeStrategy.first
      case PathList("META-INF", xs @ _*) => MergeStrategy.discard
      case PathList("scala", "collection", "compat", _*) => MergeStrategy.first
      case PathList("scala", "annotation", _*) => MergeStrategy.first
      case PathList("scala", "util", _*) => MergeStrategy.first
      case path if path.endsWith("scala-collection-compat.properties") => MergeStrategy.first
      case "reflect.properties" => MergeStrategy.first
      case file if isNativeLib(file) => MergeStrategy.first
      case x =>
        val oldStrategy = (assembly / assemblyMergeStrategy).value
        oldStrategy(x)
    },
  )
}

lazy val libFilesFile = "libfiles.txt" // file storing list of library file names

lazy val regenFilesFile = false
  
lazy val libraryFiles: Seq[(String, File)] = {
  val libFiles = ((root.base / "frontends" / "library") ** "*.scala").get
  val dropCount = (libFiles.head.getPath indexOfSlice "library") + ("library".size + 1 /* for separator */)
  val res : Seq[(String, File)] = libFiles.map(file => (file.getPath drop dropCount, file)) // Drop the prefix of the path (i.e. everything before "library")
  if (regenFilesFile) {
    val fileNames : Seq[String] = res.map(_._1)
    println(fileNames)
    reflect.io.File(libFilesFile).writeAll(fileNames.mkString("\n"))
  }
  res
}

lazy val commonFrontendSettings: Seq[Setting[_]] = Defaults.itSettings ++ Seq(

  /**
    * NOTE: IntelliJ seems to have trouble including sources located outside the base directory of an
    *   sbt project. You can temporarily disable the following four lines when importing the project.
    */
  unmanagedResourceDirectories in IntegrationTest += (root.base / "frontends" / "benchmarks"),
  unmanagedSourceDirectories   in Compile         += (root.base.getAbsoluteFile / "frontends" / "common" / "src" / "main" / "scala"),
  unmanagedSourceDirectories   in Test            += (root.base.getAbsoluteFile / "frontends" / "common" / "src" / "test" / "scala"),
  unmanagedSourceDirectories   in IntegrationTest += (root.base.getAbsoluteFile / "frontends" / "common" / "src" / "it" / "scala"),

  // We have to use managed resources here to keep sbt's source watcher happy
  resourceGenerators in Compile += Def.task {
    for ((libPath, libFile) <- libraryFiles) yield {
      val resourceFile = (resourceManaged in Compile).value / libPath
      IO.write(resourceFile, IO.read(libFile))
      resourceFile
    }
  }.taskValue,

  test in assembly := {}, // Skip the test during assembly

  sourceGenerators in Compile += Def.task {
    val main = (sourceManaged in Compile).value / "stainless" / "Main.scala"
    def removeSlashU(in: String): String =
      in.replaceAll("\\\\" + "u", "\\\\\"\"\"+\"\"\"u")
      .replaceAll("\\\\" + "U", "\\\\\"\"\"+\"\"\"U")

    IO.write(main,
      s"""|package stainless
          |
          |object Main extends MainHelpers {
          |
          |  val extraClasspath = \"\"\"${removeSlashU(extraClasspath.value)}\"\"\"
          |  val extraCompilerArguments = List("-classpath", \"\"\"${removeSlashU(extraClasspath.value)}\"\"\")
          | 
          |  val defaultPaths = List(${removeSlashU(libraryFiles.map(_._1).mkString("\"\"\"", "\"\"\",\n \"\"\"", "\"\"\""))})
          |  val libPaths = try {
          |    val source = scala.io.Source.fromFile(\"${libFilesFile}\")
          |    try source.getLines.toList finally source.close()
          |  } catch {
          |     case (_:Throwable) => defaultPaths
          |  }
          |
          |  override val factory = new frontends.${frontendClass.value}.Factory(extraCompilerArguments, libPaths)
          |
          |}""".stripMargin)
    Seq(main)
  }) ++
  inConfig(IntegrationTest)(Defaults.testTasks ++ Seq(
    logBuffered := (nParallel > 1),
    parallelExecution := (nParallel > 1)
  ))

val scriptSettings: Seq[Setting[_]] = Seq(
  extraClasspath := {
    ((classDirectory in Compile).value.getAbsolutePath +: (dependencyClasspath in Compile).value.map(_.data.absolutePath))
      .mkString(System.getProperty("path.separator"))
  }
)


def ghProject(repo: String, version: String) = RootProject(uri(s"${repo}#${version}"))

// lazy val inox = RootProject(file("../inox"))
<<<<<<< HEAD
// lazy val inox = ghProject("https://github.com/epfl-lara/inox.git", "fdbf887e8992018dd97a63fd078a89ee91273c51")
lazy val inox = ghProject("https://github.com/yannbolliger/inox.git", "cbf19c65fe44258de17a70fe85e63fecb64db18f") // rust-interop, latest commit
=======
lazy val inox = ghProject("https://github.com/epfl-lara/inox.git", "22de8d6b6af51fbe09bca2fc26dbdd596de8e3e8")
>>>>>>> fd475423
//lazy val dotty = ghProject("git://github.com/lampepfl/dotty.git", "b3194406d8e1a28690faee12257b53f9dcf49506")

// Allow integration test to use facilities from regular tests
lazy val IntegrationTest = config("it") extend(Test)

lazy val `stainless-core` = (project in file("core"))
  .disablePlugins(AssemblyPlugin)
  .enablePlugins(BuildInfoPlugin)
  //.enablePlugins(SphinxPlugin)
  .settings(name := "stainless-core")
  .settings(commonSettings, publishMavenSettings)
  //.settings(site.settings)
  .dependsOn(inox % "compile->compile;test->test")

lazy val `stainless-library` = (project in file("frontends") / "library")
  .disablePlugins(AssemblyPlugin)
  .settings(commonSettings, publishMavenSettings)
  .settings(
    name := "stainless-library",

    // don't publish binaries - stainless-library is only consumed as a sources component
    publishArtifact in packageBin := false,
    crossVersion := CrossVersion.binary,
    scalaSource in Compile := baseDirectory.value
  )

lazy val `stainless-algebra` = (project in file("frontends") / "algebra")
  .disablePlugins(AssemblyPlugin)
  .settings(commonSettings, publishMavenSettings)
  .settings(
    name := "stainless-algebra",
    version := "0.1.2",

    // don't publish binaries - stainless-algebra is only consumed as a sources component
    publishArtifact in packageBin := false,
    crossVersion := CrossVersion.binary,
    scalaSource in Compile := baseDirectory.value,
  )
  .dependsOn(`stainless-library`)

lazy val `stainless-scalac` = (project in file("frontends") / "scalac")
  .enablePlugins(JavaAppPackaging)
  .enablePlugins(BuildInfoPlugin)
  .settings(commonSettings, commonFrontendSettings)
  .settings(scriptSettings, assemblySettings)
  .settings(noPublishSettings)
  .settings(
    name := "stainless-scalac",
    frontendClass := "scalac.ScalaCompiler",
    libraryDependencies += "org.scala-lang" % "scala-compiler" % scalaVersion.value,
    buildInfoKeys ++= Seq[BuildInfoKey]("useJavaClassPath" -> false),
    assemblyOption in assembly := (assemblyOption in assembly).value.copy(includeScala = false),
    assemblyExcludedJars in assembly := {
      val cp = (fullClasspath in assembly).value
      // Don't include scalaz3 dependency because it is OS dependent
      cp filter {_.data.getName.startsWith("scalaz3")}
    },
  )
  .dependsOn(`stainless-core`)
  .dependsOn(inox % "test->test;it->test,it")
  .configs(IntegrationTest)

// Following https://github.com/sbt/sbt-assembly#q-despite-the-concerned-friends-i-still-want-publish-fat-jars-what-advice-do-you-have
lazy val `stainless-scalac-plugin` = (project in file("frontends") / "stainless-scalac-plugin")
  .settings(artifactSettings, publishMavenSettings, assemblySettings)
  .settings(
    name := "stainless-scalac-plugin",
    crossVersion := CrossVersion.full, // because compiler api is not binary compatible
    packageBin in Compile := (assembly in (`stainless-scalac`, Compile)).value
  )

lazy val `stainless-scalac-standalone` = (project in file("frontends") / "stainless-scalac-standalone")
  .enablePlugins(BuildInfoPlugin)
  .enablePlugins(JavaAppPackaging)
  .settings(artifactSettings, assemblySettings)
  .settings(
    name := "stainless-scalac-standalone",
    buildInfoKeys ++= Seq[BuildInfoKey]("useJavaClassPath" -> true),
    (mainClass in assembly) := Some("stainless.Main"),
    (assemblyJarName in assembly) := (name.value + "-" + version.value + ".jar"),
    (unmanagedJars in Runtime) := (unmanagedJars in (`stainless-scalac`, Runtime)).value
  )
  .dependsOn(`stainless-scalac`)

// lazy val `stainless-dotty-frontend` = (project in file("frontends/dotty"))
//   .settings(commonSettings)
//   .settings(noPublishSettings)
//   .settings(name := "stainless-dotty-frontend")
//   .dependsOn(`stainless-core`)
//   .settings(libraryDependencies += "ch.epfl.lamp" % dottyLibrary % dottyVersion % "provided")

// lazy val `stainless-dotty` = (project in file("frontends/stainless-dotty"))
//   .enablePlugins(JavaAppPackaging)
//   .enablePlugins(BuildInfoPlugin)
//   .settings(commonSettings, commonFrontendSettings)
//   .settings(artifactSettings, scriptSettings)
//   .settings(noPublishSettings)
//   .settings(
//     name := "stainless-dotty",
//     frontendClass := "dotc.DottyCompiler",
//   )
//   .dependsOn(inox % "test->test;it->test,it")
//   .dependsOn(`stainless-dotty-frontend`)
//   .aggregate(`stainless-dotty-frontend`)
//   // Should truly depend on dotty, overriding the "provided" modifier above:
//   .settings(libraryDependencies += "ch.epfl.lamp" % dottyLibrary % dottyVersion)
//   .configs(IntegrationTest)

// "No extraction mode": A frontend consuming serialized xlang programs via the standard input
lazy val `stainless-noxt` = (project in file("frontends/stainless-noxt"))
  .enablePlugins(JavaAppPackaging)
  .enablePlugins(BuildInfoPlugin)
  .settings(commonSettings, commonFrontendSettings)
  .settings(artifactSettings, scriptSettings, assemblySettings)
  .settings(noPublishSettings)
  .settings(
    name := "stainless-noxt",
    frontendClass := "noxt.NoxtFrontend",
    mainClass in assembly := Some("stainless.Main"),
    assemblyJarName in assembly := (name.value + "-" + version.value + ".jar"),
    assemblyExcludedJars in assembly := {
      val cp = (fullClasspath in assembly).value
      // Don't include scalaz3 dependency because it is OS dependent
      cp filter {_.data.getName.startsWith("scalaz3")}
    },
    connectInput in run := true,
  )
  .dependsOn(`stainless-core`)
  .configs(IntegrationTest)

lazy val `sbt-stainless` = (project in file("sbt-plugin"))
  .enablePlugins(BuildInfoPlugin)
  .enablePlugins(SbtPlugin)
  .settings(baseSettings)
  .settings(publishSbtSettings)
  .settings(
    description := "Plugin integrating Stainless in sbt",
    sbtPlugin := true,
    publishMavenStyle := false,
    buildInfoUsePackageAsPath := true,
    buildInfoPackage := "ch.epfl.lara.sbt.stainless",
    buildInfoKeys ++= Seq[BuildInfoKey](
      BuildInfoKey.map(version) { case (_, v) => "stainlessVersion" -> v },
      "supportedScalaVersions" -> SupportedScalaVersions,
    ),
  )
  .settings(
    scripted := scripted.tag(Tags.Test).evaluated,
    scriptedLaunchOpts ++= Seq(
      "-Xmx768m",
      "-XX:MaxMetaspaceSize=384m",
      "-Dplugin.version=" + version.value,
      "-Dscala.version=" + sys.props.get("scripted.scala.version").getOrElse((scalaVersion in `stainless-scalac`).value)
    ),
    scriptedBufferLog := false,
    scriptedDependencies := {
      publishLocal.value
      (update       in `stainless-library`).value
      (publishLocal in `stainless-library`).value
      (publishLocal in `stainless-scalac-plugin`).value
    }
  )

lazy val root = (project in file("."))
  .disablePlugins(AssemblyPlugin)
  .settings(artifactSettings, noPublishSettings)
  .settings(
    sourcesInBase in Compile := false,
  )
  .dependsOn(`stainless-scalac`, `stainless-library`/*, `stainless-dotty`*/, `sbt-stainless`)
  .aggregate(`stainless-core`, `stainless-library`, `stainless-scalac`/*, `stainless-dotty`*/, `sbt-stainless`, `stainless-scalac-plugin`)

def commonPublishSettings = Seq(
  bintrayOrganization := Some("epfl-lara")
)

// by default sbt-bintray publishes all sbt plugins in Ivy style
def publishSbtSettings = commonPublishSettings ++ Seq(
  bintrayRepository := "sbt-plugins"
)

// by default sbt-bintray publishes all artifacts but sbt plugins in Maven style
def publishMavenSettings = commonPublishSettings ++ Seq(
  bintrayRepository := "maven"
)

// FIXME assembly should be disabled at the top level, but isn't
// FIXME assembly is not compatible with dotty -- some conflict with scala versions?
<|MERGE_RESOLUTION|>--- conflicted
+++ resolved
@@ -155,7 +155,7 @@
 lazy val libFilesFile = "libfiles.txt" // file storing list of library file names
 
 lazy val regenFilesFile = false
-  
+
 lazy val libraryFiles: Seq[(String, File)] = {
   val libFiles = ((root.base / "frontends" / "library") ** "*.scala").get
   val dropCount = (libFiles.head.getPath indexOfSlice "library") + ("library".size + 1 /* for separator */)
@@ -203,7 +203,7 @@
           |
           |  val extraClasspath = \"\"\"${removeSlashU(extraClasspath.value)}\"\"\"
           |  val extraCompilerArguments = List("-classpath", \"\"\"${removeSlashU(extraClasspath.value)}\"\"\")
-          | 
+          |
           |  val defaultPaths = List(${removeSlashU(libraryFiles.map(_._1).mkString("\"\"\"", "\"\"\",\n \"\"\"", "\"\"\""))})
           |  val libPaths = try {
           |    val source = scala.io.Source.fromFile(\"${libFilesFile}\")
@@ -233,12 +233,8 @@
 def ghProject(repo: String, version: String) = RootProject(uri(s"${repo}#${version}"))
 
 // lazy val inox = RootProject(file("../inox"))
-<<<<<<< HEAD
-// lazy val inox = ghProject("https://github.com/epfl-lara/inox.git", "fdbf887e8992018dd97a63fd078a89ee91273c51")
-lazy val inox = ghProject("https://github.com/yannbolliger/inox.git", "cbf19c65fe44258de17a70fe85e63fecb64db18f") // rust-interop, latest commit
-=======
-lazy val inox = ghProject("https://github.com/epfl-lara/inox.git", "22de8d6b6af51fbe09bca2fc26dbdd596de8e3e8")
->>>>>>> fd475423
+// lazy val inox = ghProject("https://github.com/epfl-lara/inox.git", "22de8d6b6af51fbe09bca2fc26dbdd596de8e3e8")
+lazy val inox = ghProject("https://github.com/yannbolliger/inox.git", "4ab8e63213cf52adb322ddeb16c4c0b07bcfe4b8") // rust-interop, latest commit
 //lazy val dotty = ghProject("git://github.com/lampepfl/dotty.git", "b3194406d8e1a28690faee12257b53f9dcf49506")
 
 // Allow integration test to use facilities from regular tests
