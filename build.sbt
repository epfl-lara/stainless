import sbt.ScriptedPlugin

enablePlugins(GitVersioning)
enablePlugins(GitBranchPrompt)

git.useGitDescribe := true

val osInf = Option(System.getProperty("os.name")).getOrElse("")

val isUnix    = osInf.indexOf("nix") >= 0 || osInf.indexOf("nux") >= 0
val isWindows = osInf.indexOf("Win") >= 0
val isMac     = osInf.indexOf("Mac") >= 0

val osName = if (isWindows) "win" else if (isMac) "mac" else "unix"
val osArch = System.getProperty("sun.arch.data.model")

val dottyLibrary = "dotty-compiler_2.12"
val dottyVersion = "0.12.0-RC1-nonbootstrapped"
val circeVersion = "0.10.0-M2"

lazy val nParallel = {
  val p = System.getProperty("parallel")
  if (p ne null) {
    try {
      p.toInt
    } catch {
      case nfe: NumberFormatException => 1
    }
  } else {
    1
  }
}

val SupportedScalaVersions = Seq("2.12.13")

lazy val frontendClass = settingKey[String]("The name of the compiler wrapper used to extract stainless trees")

// FIXME @nv: dotty compiler needs the scala-library and dotty-library (and maybe some other
//            dependencies?) so we set them here through stainless' compile-time dependencies.
lazy val extraClasspath = taskKey[String]("Classpath extensions passed directly to the underlying compiler")

lazy val scriptPath = taskKey[String]("Classpath used in the stainless Bash script")

lazy val stainlessBuildInfoKeys = Seq[BuildInfoKey](
  name,
  version,
  scalaVersion,
  sbtVersion,
)

lazy val noPublishSettings: Seq[Setting[_]] = Seq(
  publish         := {},
  publishM2       := {},
  skip in publish := true,
)

lazy val baseSettings: Seq[Setting[_]] = Seq(
  organization := "ch.epfl.lara",
  licenses := Seq("Apache-2.0" -> url("https://www.apache.org/licenses/LICENSE-2.0.html"))
)

lazy val artifactSettings: Seq[Setting[_]] = baseSettings ++ Seq(
  scalaVersion := crossScalaVersions.value.head,
  crossScalaVersions := SupportedScalaVersions,

  buildInfoPackage := "stainless",
  buildInfoKeys := stainlessBuildInfoKeys,
  buildInfoOptions := Seq(BuildInfoOption.BuildTime),
)

lazy val commonSettings: Seq[Setting[_]] = artifactSettings ++ Seq(
  scalacOptions ++= Seq(
    "-deprecation",
    "-unchecked",
    "-feature"
  ),

  resolvers ++= Seq(
    Resolver.sonatypeRepo("releases").withAllowInsecureProtocol(true),
    ("uuverifiers" at "http://logicrunch.research.it.uu.se/maven").withAllowInsecureProtocol(true),
  ),

  libraryDependencies ++= Seq(
    // "ch.epfl.lara"    %% "inox"          % inoxVersion,
    // "ch.epfl.lara"    %% "inox"          % inoxVersion % "test" classifier "tests",
    "ch.epfl.lara"    %% "cafebabe"      % "1.2",
    "uuverifiers"     %% "princess"      % "2018-02-26" ,
    "io.circe"        %% "circe-core"    % circeVersion,
    "io.circe"        %% "circe-generic" % circeVersion,
    "io.circe"        %% "circe-parser"  % circeVersion,
    "io.get-coursier" %% "coursier"      % "2.0.0-RC4-1",
    "com.typesafe"     % "config"        % "1.3.4",

    "org.scalatest"   %% "scalatest"     % "3.2.7" % "test",
  ),

  // disable documentation packaging in universal:stage to speedup development
  Compile / packageDoc / mappings := Seq(),

  Global / concurrentRestrictions += Tags.limitAll(nParallel),

  Compile / sourcesInBase := false,

  run / Keys.fork := true,

  run / javaOptions ++= Seq(
    "-Xss256M",
    "-Xms1024M",
    "-XX:MaxMetaspaceSize=512M",
    "-XX:+UseCodeCacheFlushing",
    "-XX:ReservedCodeCacheSize=256M",
  ),

  /* run / javaOptions += "-agentlib:jdwp=transport=dt_socket,server=y,suspend=y,address=5005", */

  Test / testOptions := Seq(Tests.Argument("-oDF")),

  IntegrationTest / testOptions := Seq(Tests.Argument("-oDF")),

  ThisBuild / maxErrors := 5
)

lazy val assemblySettings: Seq[Setting[_]] = {
  def isNativeLib(file: String): Boolean =
    file.endsWith("dll") || file.endsWith("so") || file.endsWith("jnilib")

  Seq(
    assembly / assemblyMergeStrategy := {
      // The BuildInfo class file from the current project comes before the one from `stainless-scalac`,
      // hence the following merge strategy picks the standalone BuildInfo over the usual one.
      case "stainless/BuildInfo.class" => MergeStrategy.first
      case "stainless/BuildInfo$.class" => MergeStrategy.first
      case PathList("META-INF", xs @ _*) => MergeStrategy.discard
      case PathList("scala", "collection", "compat", _*) => MergeStrategy.first
      case PathList("scala", "annotation", _*) => MergeStrategy.first
      case PathList("scala", "util", _*) => MergeStrategy.first
      case path if path.endsWith("scala-collection-compat.properties") => MergeStrategy.first
      case "reflect.properties" => MergeStrategy.first
      case file if isNativeLib(file) => MergeStrategy.first
      case x =>
        val oldStrategy = (assembly / assemblyMergeStrategy).value
        oldStrategy(x)
    },
  )
}

lazy val libFilesFile = "libfiles.txt" // file storing list of library file names

lazy val regenFilesFile = false
<<<<<<< HEAD

=======
  
>>>>>>> f1f336e4
lazy val libraryFiles: Seq[(String, File)] = {
  val libFiles = ((root.base / "frontends" / "library") ** "*.scala").get
  val dropCount = (libFiles.head.getPath indexOfSlice "library") + ("library".size + 1 /* for separator */)
  val res : Seq[(String, File)] = libFiles.map(file => (file.getPath drop dropCount, file)) // Drop the prefix of the path (i.e. everything before "library")
  if (regenFilesFile) {
    val fileNames : Seq[String] = res.map(_._1)
    println(fileNames)
    reflect.io.File(libFilesFile).writeAll(fileNames.mkString("\n"))
  }
  res
}

lazy val commonFrontendSettings: Seq[Setting[_]] = Defaults.itSettings ++ Seq(

  /**
    * NOTE: IntelliJ seems to have trouble including sources located outside the base directory of an
    *   sbt project. You can temporarily disable the following four lines when importing the project.
    */
  unmanagedResourceDirectories in IntegrationTest += (root.base / "frontends" / "benchmarks"),
  unmanagedSourceDirectories   in Compile         += (root.base.getAbsoluteFile / "frontends" / "common" / "src" / "main" / "scala"),
  unmanagedSourceDirectories   in Test            += (root.base.getAbsoluteFile / "frontends" / "common" / "src" / "test" / "scala"),
  unmanagedSourceDirectories   in IntegrationTest += (root.base.getAbsoluteFile / "frontends" / "common" / "src" / "it" / "scala"),

  // We have to use managed resources here to keep sbt's source watcher happy
  resourceGenerators in Compile += Def.task {
    for ((libPath, libFile) <- libraryFiles) yield {
      val resourceFile = (resourceManaged in Compile).value / libPath
      IO.write(resourceFile, IO.read(libFile))
      resourceFile
    }
  }.taskValue,

  test in assembly := {}, // Skip the test during assembly

  sourceGenerators in Compile += Def.task {
    val main = (sourceManaged in Compile).value / "stainless" / "Main.scala"
    def removeSlashU(in: String): String =
      in.replaceAll("\\\\" + "u", "\\\\\"\"\"+\"\"\"u")
      .replaceAll("\\\\" + "U", "\\\\\"\"\"+\"\"\"U")

    IO.write(main,
      s"""|package stainless
          |
          |object Main extends MainHelpers {
          |
          |  val extraClasspath = \"\"\"${removeSlashU(extraClasspath.value)}\"\"\"
          |  val extraCompilerArguments = List("-classpath", \"\"\"${removeSlashU(extraClasspath.value)}\"\"\")
          | 
          |  val defaultPaths = List(${removeSlashU(libraryFiles.map(_._1).mkString("\"\"\"", "\"\"\",\n \"\"\"", "\"\"\""))})
          |  val libPaths = try {
          |    val source = scala.io.Source.fromFile(\"${libFilesFile}\")
          |    try source.getLines.toList finally source.close()
          |  } catch {
          |     case (_:Throwable) => defaultPaths
          |  }
          |
<<<<<<< HEAD
          |  val defaultPaths = List(${removeSlashU(libraryFiles.map(_._1).mkString("\"\"\"", "\"\"\",\n \"\"\"", "\"\"\""))})
          |  val libPaths = try {
          |    val source = scala.io.Source.fromFile(\"${libFilesFile}\")
          |    try source.getLines.toList finally source.close()
          |  } catch {
          |     case (_:Throwable) => defaultPaths
          |  }
          |
=======
>>>>>>> f1f336e4
          |  override val factory = new frontends.${frontendClass.value}.Factory(extraCompilerArguments, libPaths)
          |
          |}""".stripMargin)
    Seq(main)
  }) ++
  inConfig(IntegrationTest)(Defaults.testTasks ++ Seq(
    logBuffered := (nParallel > 1),
    parallelExecution := (nParallel > 1)
  ))

val scriptSettings: Seq[Setting[_]] = Seq(
  extraClasspath := {
    ((classDirectory in Compile).value.getAbsolutePath +: (dependencyClasspath in Compile).value.map(_.data.absolutePath))
      .mkString(System.getProperty("path.separator"))
  }
)


def ghProject(repo: String, version: String) = RootProject(uri(s"${repo}#${version}"))

// lazy val inox = RootProject(file("../inox"))
lazy val inox = ghProject("https://github.com/epfl-lara/inox.git", "e477160170d83e6fa011dd3b413dab94a4918a1d")
//lazy val dotty = ghProject("git://github.com/lampepfl/dotty.git", "b3194406d8e1a28690faee12257b53f9dcf49506")

// Allow integration test to use facilities from regular tests
lazy val IntegrationTest = config("it") extend(Test)

lazy val `stainless-core` = (project in file("core"))
  .disablePlugins(AssemblyPlugin)
  .enablePlugins(BuildInfoPlugin)
  //.enablePlugins(SphinxPlugin)
  .settings(name := "stainless-core")
  .settings(commonSettings, publishMavenSettings)
  //.settings(site.settings)
  .dependsOn(inox % "compile->compile;test->test")

lazy val `stainless-library` = (project in file("frontends") / "library")
  .disablePlugins(AssemblyPlugin)
  .settings(commonSettings, publishMavenSettings)
  .settings(
    name := "stainless-library",

    // don't publish binaries - stainless-library is only consumed as a sources component
    publishArtifact in packageBin := false,
    crossVersion := CrossVersion.binary,
    scalaSource in Compile := baseDirectory.value
  )

lazy val `stainless-algebra` = (project in file("frontends") / "algebra")
  .disablePlugins(AssemblyPlugin)
  .settings(commonSettings, publishMavenSettings)
  .settings(
    name := "stainless-algebra",
    version := "0.1.2",

    // don't publish binaries - stainless-algebra is only consumed as a sources component
    publishArtifact in packageBin := false,
    crossVersion := CrossVersion.binary,
    scalaSource in Compile := baseDirectory.value,
  )
  .dependsOn(`stainless-library`)

lazy val `stainless-scalac` = (project in file("frontends") / "scalac")
  .enablePlugins(JavaAppPackaging)
  .enablePlugins(BuildInfoPlugin)
  .settings(commonSettings, commonFrontendSettings)
  .settings(scriptSettings, assemblySettings)
  .settings(noPublishSettings)
  .settings(
    name := "stainless-scalac",
    frontendClass := "scalac.ScalaCompiler",
    libraryDependencies += "org.scala-lang" % "scala-compiler" % scalaVersion.value,
    buildInfoKeys ++= Seq[BuildInfoKey]("useJavaClassPath" -> false),
    assemblyOption in assembly := (assemblyOption in assembly).value.copy(includeScala = false),
    assemblyExcludedJars in assembly := {
      val cp = (fullClasspath in assembly).value
      // Don't include scalaz3 dependency because it is OS dependent
      cp filter {_.data.getName.startsWith("scalaz3")}
    },
  )
  .dependsOn(`stainless-core`)
  .dependsOn(inox % "test->test;it->test,it")
  .configs(IntegrationTest)

// Following https://github.com/sbt/sbt-assembly#q-despite-the-concerned-friends-i-still-want-publish-fat-jars-what-advice-do-you-have
lazy val `stainless-scalac-plugin` = (project in file("frontends") / "stainless-scalac-plugin")
  .settings(artifactSettings, publishMavenSettings, assemblySettings)
  .settings(
    name := "stainless-scalac-plugin",
    crossVersion := CrossVersion.full, // because compiler api is not binary compatible
    packageBin in Compile := (assembly in (`stainless-scalac`, Compile)).value
  )

lazy val `stainless-scalac-standalone` = (project in file("frontends") / "stainless-scalac-standalone")
  .enablePlugins(BuildInfoPlugin)
  .enablePlugins(JavaAppPackaging)
  .settings(artifactSettings, assemblySettings)
  .settings(
    name := "stainless-scalac-standalone",
    buildInfoKeys ++= Seq[BuildInfoKey]("useJavaClassPath" -> true),
    (mainClass in assembly) := Some("stainless.Main"),
    (assemblyJarName in assembly) := (name.value + "-" + version.value + ".jar"),
    (unmanagedJars in Runtime) := (unmanagedJars in (`stainless-scalac`, Runtime)).value
  )
  .dependsOn(`stainless-scalac`)

// lazy val `stainless-dotty-frontend` = (project in file("frontends/dotty"))
//   .settings(commonSettings)
//   .settings(noPublishSettings)
//   .settings(name := "stainless-dotty-frontend")
//   .dependsOn(`stainless-core`)
//   .settings(libraryDependencies += "ch.epfl.lamp" % dottyLibrary % dottyVersion % "provided")

// lazy val `stainless-dotty` = (project in file("frontends/stainless-dotty"))
//   .enablePlugins(JavaAppPackaging)
//   .enablePlugins(BuildInfoPlugin)
//   .settings(commonSettings, commonFrontendSettings)
//   .settings(artifactSettings, scriptSettings)
//   .settings(noPublishSettings)
//   .settings(
//     name := "stainless-dotty",
//     frontendClass := "dotc.DottyCompiler",
//   )
//   .dependsOn(inox % "test->test;it->test,it")
//   .dependsOn(`stainless-dotty-frontend`)
//   .aggregate(`stainless-dotty-frontend`)
//   // Should truly depend on dotty, overriding the "provided" modifier above:
//   .settings(libraryDependencies += "ch.epfl.lamp" % dottyLibrary % dottyVersion)
//   .configs(IntegrationTest)

// "No extraction mode": A frontend consuming serialized xlang programs via the standard input
lazy val `stainless-noxt` = (project in file("frontends/stainless-noxt"))
  .enablePlugins(JavaAppPackaging)
  .enablePlugins(BuildInfoPlugin)
  .settings(commonSettings, commonFrontendSettings)
  .settings(artifactSettings, scriptSettings, assemblySettings)
  .settings(noPublishSettings)
  .settings(
    name := "stainless-noxt",
    frontendClass := "noxt.NoxtFrontend",
    mainClass in assembly := Some("stainless.Main"),
    assemblyJarName in assembly := (name.value + "-" + version.value + ".jar"),
    assemblyExcludedJars in assembly := {
      val cp = (fullClasspath in assembly).value
      // Don't include scalaz3 dependency because it is OS dependent
      cp filter {_.data.getName.startsWith("scalaz3")}
    },
    connectInput in run := true,
  )
  .dependsOn(`stainless-core`)
  .configs(IntegrationTest)

lazy val `sbt-stainless` = (project in file("sbt-plugin"))
  .enablePlugins(BuildInfoPlugin)
  .enablePlugins(SbtPlugin)
  .settings(baseSettings)
  .settings(publishSbtSettings)
  .settings(
    description := "Plugin integrating Stainless in sbt",
    sbtPlugin := true,
    publishMavenStyle := false,
    buildInfoUsePackageAsPath := true,
    buildInfoPackage := "ch.epfl.lara.sbt.stainless",
    buildInfoKeys ++= Seq[BuildInfoKey](
      BuildInfoKey.map(version) { case (_, v) => "stainlessVersion" -> v },
      "supportedScalaVersions" -> SupportedScalaVersions,
    ),
  )
  .settings(
    scripted := scripted.tag(Tags.Test).evaluated,
    scriptedLaunchOpts ++= Seq(
      "-Xmx768m",
      "-XX:MaxMetaspaceSize=384m",
      "-Dplugin.version=" + version.value,
      "-Dscala.version=" + sys.props.get("scripted.scala.version").getOrElse((scalaVersion in `stainless-scalac`).value)
    ),
    scriptedBufferLog := false,
    scriptedDependencies := {
      publishLocal.value
      (update       in `stainless-library`).value
      (publishLocal in `stainless-library`).value
      (publishLocal in `stainless-scalac-plugin`).value
    }
  )

lazy val root = (project in file("."))
  .disablePlugins(AssemblyPlugin)
  .settings(artifactSettings, noPublishSettings)
  .settings(
    sourcesInBase in Compile := false,
  )
  .dependsOn(`stainless-scalac`, `stainless-library`/*, `stainless-dotty`*/, `sbt-stainless`)
  .aggregate(`stainless-core`, `stainless-library`, `stainless-scalac`/*, `stainless-dotty`*/, `sbt-stainless`, `stainless-scalac-plugin`)

def commonPublishSettings = Seq(
  bintrayOrganization := Some("epfl-lara")
)

// by default sbt-bintray publishes all sbt plugins in Ivy style
def publishSbtSettings = commonPublishSettings ++ Seq(
  bintrayRepository := "sbt-plugins"
)

// by default sbt-bintray publishes all artifacts but sbt plugins in Maven style
def publishMavenSettings = commonPublishSettings ++ Seq(
  bintrayRepository := "maven"
)

// FIXME assembly should be disabled at the top level, but isn't
// FIXME assembly is not compatible with dotty -- some conflict with scala versions?
<|MERGE_RESOLUTION|>--- conflicted
+++ resolved
@@ -147,11 +147,7 @@
 lazy val libFilesFile = "libfiles.txt" // file storing list of library file names
 
 lazy val regenFilesFile = false
-<<<<<<< HEAD
-
-=======
-  
->>>>>>> f1f336e4
+
 lazy val libraryFiles: Seq[(String, File)] = {
   val libFiles = ((root.base / "frontends" / "library") ** "*.scala").get
   val dropCount = (libFiles.head.getPath indexOfSlice "library") + ("library".size + 1 /* for separator */)
@@ -199,7 +195,7 @@
           |
           |  val extraClasspath = \"\"\"${removeSlashU(extraClasspath.value)}\"\"\"
           |  val extraCompilerArguments = List("-classpath", \"\"\"${removeSlashU(extraClasspath.value)}\"\"\")
-          | 
+          |
           |  val defaultPaths = List(${removeSlashU(libraryFiles.map(_._1).mkString("\"\"\"", "\"\"\",\n \"\"\"", "\"\"\""))})
           |  val libPaths = try {
           |    val source = scala.io.Source.fromFile(\"${libFilesFile}\")
@@ -208,17 +204,6 @@
           |     case (_:Throwable) => defaultPaths
           |  }
           |
-<<<<<<< HEAD
-          |  val defaultPaths = List(${removeSlashU(libraryFiles.map(_._1).mkString("\"\"\"", "\"\"\",\n \"\"\"", "\"\"\""))})
-          |  val libPaths = try {
-          |    val source = scala.io.Source.fromFile(\"${libFilesFile}\")
-          |    try source.getLines.toList finally source.close()
-          |  } catch {
-          |     case (_:Throwable) => defaultPaths
-          |  }
-          |
-=======
->>>>>>> f1f336e4
           |  override val factory = new frontends.${frontendClass.value}.Factory(extraCompilerArguments, libPaths)
           |
           |}""".stripMargin)
