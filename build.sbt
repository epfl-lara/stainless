--- conflicted
+++ resolved
@@ -13,12 +13,8 @@
 val osName = if (isWindows) "win" else if (isMac) "mac" else "unix"
 val osArch = System.getProperty("sun.arch.data.model")
 
-<<<<<<< HEAD
-val inoxVersion = "1.1.0-77-gcda28de"
-=======
 val inoxVersion = "1.1.0-114-g364d067"
-val dottyVersion = "0.1.1-bin-20170429-10a2ce6-NIGHTLY"
->>>>>>> 2eb3cd13
+// val dottyVersion = "0.1.1-bin-20170429-10a2ce6-NIGHTLY"
 
 lazy val nParallel = {
   val p = System.getProperty("parallel")
