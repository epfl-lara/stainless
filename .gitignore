--- conflicted
+++ resolved
@@ -75,10 +75,6 @@
 /libz3java.dll
 /libz3java.lib
 
-<<<<<<< HEAD
-# Visual Studio Code
-.vscode
-
 # Coq files
 *#
 .#*
@@ -88,11 +84,10 @@
 *.vo
 *.v.d
 .lia.cache
-=======
+
 # metals and VSCode
 .vscode
 .metals
 
 # ripgrep
-.rgignore
->>>>>>> 7dae19b8
+.rgignore